--- conflicted
+++ resolved
@@ -72,14 +72,9 @@
 	sourceType  string
 	tableSpecs  []*common.TableSpec
 
-<<<<<<< HEAD
-	inBigTx     bool
-	logTxCommit bool
-=======
 	inBigTx         bool
 	bigTxEventQueue chan *dmlExecItem
 	bigTxEventWg    sync.WaitGroup
->>>>>>> c1bf0af7
 }
 
 func NewApplierIncr(applier *Applier, sourcetype string) (*ApplierIncr, error) {
@@ -111,13 +106,10 @@
 	if g.EnvIsTrue(g.ENV_DTLE_LOG_TX_COMMIT) {
 		a.logTxCommit = true
 	}
-<<<<<<< HEAD
-=======
 	if g.EnvIsTrue(g.ENV_DTLE_NO_BIG_TX_DML_PIPE) {
 		a.logger.Info("found DTLE_NO_BIG_TX_DML_PIPE")
 		a.noBigTxDMLPipe = true
 	}
->>>>>>> c1bf0af7
 
 	a.timestampCtx = NewTimestampContext(a.shutdownCh, a.logger, func() bool {
 		return len(a.binlogEntryQueue) == 0 && len(a.applyBinlogMtsTxQueue) == 0
