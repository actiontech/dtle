package mysql

import (
	"context"
	"fmt"
	"sync"
	"time"

	"github.com/actiontech/dtle/drivers/mysql/mysql/oracle/applier"
	"github.com/actiontech/dtle/drivers/mysql/mysql/oracle/extractor"

	"github.com/actiontech/dtle/g"

	"github.com/actiontech/dtle/drivers/mysql/common"
	"github.com/actiontech/dtle/drivers/mysql/kafka"
	"github.com/actiontech/dtle/drivers/mysql/mysql"
	"github.com/armon/go-metrics"
	"github.com/pkg/errors"

	"github.com/hashicorp/nomad/plugins/drivers"
)

type taskHandle struct {
	logger g.LoggerType

	// stateLock syncs access to all fields below
	stateLock sync.RWMutex

	taskConfig  *drivers.TaskConfig
	procState   drivers.TaskState
	startedAt   time.Time
	completedAt time.Time
	exitResult  *drivers.ExitResult

	runner DriverHandle

	ctx        context.Context
	cancelFunc context.CancelFunc
	waitCh     chan *drivers.ExitResult
	stats      *common.TaskStatistics

	driverConfig *common.MySQLDriverConfig
}

func newDtleTaskHandle(logger g.LoggerType, cfg *drivers.TaskConfig, state drivers.TaskState, started time.Time) *taskHandle {
	h := &taskHandle{
		logger:      logger,
		stateLock:   sync.RWMutex{},
		taskConfig:  cfg,
		procState:   state,
		startedAt:   started,
		completedAt: time.Time{},
		exitResult:  nil,
		waitCh:      make(chan *drivers.ExitResult, 1),
	}
	h.ctx, h.cancelFunc = context.WithCancel(context.TODO())
	return h
}

func (h *taskHandle) TaskStatus() (*drivers.TaskStatus, error) {
	h.stateLock.RLock()
	defer h.stateLock.RUnlock()

	m := map[string]string{}

	if h.runner != nil {
		stat, err := h.runner.Stats()
		if err != nil {
			return nil, errors.Wrap(err, "runner.Stats")
		}
		m["GtidSet"] = stat.CurrentCoordinates.GtidSet
	}

	// TODO Cannot get InspectTask -> TaskStatus called by any API.
	// See https://github.com/hashicorp/nomad/issues/4848
	return &drivers.TaskStatus{
		ID:               h.taskConfig.ID,
		Name:             h.taskConfig.Name,
		State:            h.procState,
		StartedAt:        h.startedAt,
		CompletedAt:      h.completedAt,
		ExitResult:       h.exitResult,
		DriverAttributes: m,
	}, nil
}

func (h *taskHandle) onError(err error) {
	h.waitCh <- &drivers.ExitResult{
		ExitCode:  common.TaskStateDead,
		Signal:    0,
		OOMKilled: false,
		Err:       err,
	}
}

func (h *taskHandle) IsRunning() bool {
	h.stateLock.RLock()
	defer h.stateLock.RUnlock()
	return h.procState == drivers.TaskStateRunning
}

func (h *taskHandle) resumeTask(d *Driver) error {
	var err error
	h.runner, err = h.NewRunner(d)
	if err != nil {
		return err
	}
	go h.runner.Run()
	return nil
}

func (h *taskHandle) run(d *Driver) {
	h.stateLock.Lock()
	if h.exitResult == nil {
		h.exitResult = &drivers.ExitResult{}
	}
	h.procState = drivers.TaskStateRunning
	h.stateLock.Unlock()

	consulJobInfo, err := d.storeManager.GetJobInfo(h.taskConfig.JobName)
	if nil != err {
		h.onError(errors.Wrap(err, "get pause status from consul failed"))
		return
	}

	if consulJobInfo.JobStatus == common.DtleJobStatusPaused {
		h.logger.Info("job is paused. not starting the runner")
	} else {
		err = h.resumeTask(d)
		if err != nil {
			h.onError(err)
			return
		}
	}

	go func() {
		duration := time.Duration(d.config.StatsCollectionInterval) * time.Second
		t := time.NewTimer(0)
		for {
			select {
			case <-h.ctx.Done():
				return
			case <-t.C:
				if h.runner != nil {
					s, err := h.runner.Stats()
					if err != nil {
						// ignore
					} else {
						h.stats = s
						if d.config.PublishMetrics {
							h.logger.Trace("emitStats")
							h.emitStats(s)
						}
					}
				}
				t.Reset(duration)
			}
		}
	}()
}

func (h *taskHandle) NewRunner(d *Driver) (runner DriverHandle, err error) {
	ctx := &common.ExecContext{
		Subject:  h.taskConfig.JobName,
		StateDir: d.config.DataDir,
	}

	switch common.TaskTypeFromString(h.taskConfig.Name) {
	case common.TaskTypeSrc:
<<<<<<< HEAD
		if h.driverConfig.OracleConfig != nil {
			h.logger.Debug("found oracle src", "OracleConfig", h.driverConfig.OracleConfig)
			runner, err = extractor.NewExtractorOracle(ctx, h.driverConfig, h.logger, d.storeManager, h.waitCh)
			if err != nil {
				return nil, errors.Wrap(err, "NewExtractor")
			}
		} else {
			runner, err = mysql.NewExtractor(ctx, h.driverConfig, h.logger, d.storeManager, h.waitCh)
			if err != nil {
				return nil, errors.Wrap(err, "NewOracleExtractor")
			}
=======
		runner, err = mysql.NewExtractor(ctx, h.driverConfig, h.logger, d.storeManager, h.waitCh, h.ctx)
		if err != nil {
			return nil, errors.Wrap(err, "NewExtractor")
>>>>>>> 2691ff8b
		}
	case common.TaskTypeDest:
		h.logger.Debug("found dest", "allConfig", h.driverConfig)
		if h.driverConfig.KafkaConfig != nil {
			h.logger.Debug("found kafka", "KafkaConfig", h.driverConfig.KafkaConfig)
			runner, err = kafka.NewKafkaRunner(ctx, h.driverConfig.KafkaConfig, h.logger,
				d.storeManager, d.config.NatsAdvertise, h.waitCh, h.ctx)
			if err != nil {
				return nil, errors.Wrap(err, "NewKafkaRunner")
			}
		} else if h.driverConfig.OracleConfig != nil {
			h.logger.Debug("found oracle dest", "OracleConfig", h.driverConfig.OracleConfig)
			runner, err = applier.NewApplierOracle(ctx, h.driverConfig, h.logger, d.storeManager,
				d.config.NatsAdvertise, h.waitCh, d.eventer, h.taskConfig)
			if err != nil {
				return nil, errors.Wrap(err, "NewOracleRunner")
			}
		} else {
			runner, err = mysql.NewApplier(ctx, h.driverConfig, h.logger, d.storeManager,
				d.config.NatsAdvertise, h.waitCh, d.eventer, h.taskConfig, h.ctx)
			if err != nil {
				return nil, errors.Wrap(err, "NewApplier")
			}
		}
	case common.TaskTypeUnknown:
		return nil, fmt.Errorf("unknown processor type: %+v", h.taskConfig.Name)
	}
	return runner, err
}

func (h *taskHandle) emitStats(ru *common.TaskStatistics) {
	const srcFullFactor float32 = 4.5
	const dstFullFactor float32 = 5
	const srcIncrFactor float32 = 19
	const dstIncrFactor float32 = 9.5

	labels := []metrics.Label{{"task_name", fmt.Sprintf("%s_%s", h.taskConfig.JobName, h.taskConfig.Name)}}

	metrics.SetGaugeWithLabels([]string{"network", "in_msgs"}, float32(ru.MsgStat.InMsgs), labels)
	metrics.SetGaugeWithLabels([]string{"network", "out_msgs"}, float32(ru.MsgStat.OutMsgs), labels)
	metrics.SetGaugeWithLabels([]string{"network", "in_bytes"}, float32(ru.MsgStat.InBytes), labels)
	metrics.SetGaugeWithLabels([]string{"network", "out_bytes"}, float32(ru.MsgStat.OutBytes), labels)
	switch common.TaskTypeFromString(h.taskConfig.Name) {
	case common.TaskTypeSrc:
		metrics.SetGaugeWithLabels([]string{"buffer", "event_queue_size"}, float32(ru.BufferStat.BinlogEventQueueSize), labels)
		metrics.SetGaugeWithLabels([]string{"buffer", "src_queue_size"}, float32(ru.BufferStat.ExtractorTxQueueSize), labels)
		metrics.SetGaugeWithLabels([]string{"buffer", "send_by_timeout"}, float32(ru.BufferStat.SendByTimeout), labels)
		metrics.SetGaugeWithLabels([]string{"buffer", "send_by_size_full"}, float32(ru.BufferStat.SendBySizeFull), labels)

		metrics.SetGaugeWithLabels([]string{"memory.full_kb_est"}, float32(ru.MemoryStat.Full)*srcFullFactor/1024, labels)
		metrics.SetGaugeWithLabels([]string{"memory.incr_kb_est"}, float32(ru.MemoryStat.Incr)*srcIncrFactor/1024, labels)
	case common.TaskTypeDest:
		metrics.SetGaugeWithLabels([]string{"buffer", "dest_queue_size"}, float32(ru.BufferStat.ApplierMsgQueueSize), labels)
		metrics.SetGaugeWithLabels([]string{"buffer", "dest_queue2_size"}, float32(ru.BufferStat.ApplierTxQueueSize), labels)

		metrics.SetGaugeWithLabels([]string{"memory.full_kb_est"}, float32(ru.MemoryStat.Full)*dstFullFactor/1024, labels)
		metrics.SetGaugeWithLabels([]string{"memory.incr_kb_est"}, float32(ru.MemoryStat.Incr)*dstIncrFactor/1024, labels)
	case common.TaskTypeUnknown:
	}

	metrics.SetGaugeWithLabels([]string{"memory.full_kb_count"}, float32(ru.MemoryStat.Full)/1024, labels)
	metrics.SetGaugeWithLabels([]string{"memory.incr_kb_count"}, float32(ru.MemoryStat.Incr)/1024, labels)

	if ru.TableStats != nil {
		metrics.SetGaugeWithLabels([]string{"table", "insert"}, float32(ru.TableStats.InsertCount), labels)
		metrics.SetGaugeWithLabels([]string{"table", "update"}, float32(ru.TableStats.UpdateCount), labels)
		metrics.SetGaugeWithLabels([]string{"table", "delete"}, float32(ru.TableStats.DelCount), labels)
	}

	if ru.DelayCount != nil {
		// TODO
		//metrics.SetGaugeWithLabels([]string{"delay", "num"}, float32(ru.DelayCount.Num), labels)
		metrics.SetGaugeWithLabels([]string{"delay", "time"}, float32(ru.DelayCount.Time), labels)
	}

	if ru.ThroughputStat != nil {
		metrics.SetGaugeWithLabels([]string{"throughput", "num"}, float32(ru.ThroughputStat.Num), labels)
		metrics.SetGaugeWithLabels([]string{"throughput", "time"}, float32(ru.ThroughputStat.Time), labels)
	}

	if nil != ru.HandledTxCount.AppliedTxCount {
		metrics.SetGaugeWithLabels([]string{"dest_applied_incr_tx_count"}, float32(*ru.HandledTxCount.AppliedTxCount), labels)
	}
	if nil != ru.HandledTxCount.ExtractedTxCount {
		metrics.SetGaugeWithLabels([]string{"src_extracted_incr_tx_count"}, float32(*ru.HandledTxCount.ExtractedTxCount), labels)
	}
}

func (h *taskHandle) Destroy() bool {
	h.stateLock.RLock()
	//driver.des
	h.cancelFunc()
	if h.runner != nil {
		err := h.runner.Shutdown()
		if err != nil {
			h.logger.Error("error in h.runner.Shutdown", "err", err)
		}
	}
	return h.procState == drivers.TaskStateExited
}

type DriverHandle interface {
	Run()

	// Shutdown is used to stop the task
	Shutdown() error

	// Stats returns aggregated stats of the driver
	Stats() (*common.TaskStatistics, error)

	Finish1() error
}<|MERGE_RESOLUTION|>--- conflicted
+++ resolved
@@ -167,7 +167,6 @@
 
 	switch common.TaskTypeFromString(h.taskConfig.Name) {
 	case common.TaskTypeSrc:
-<<<<<<< HEAD
 		if h.driverConfig.OracleConfig != nil {
 			h.logger.Debug("found oracle src", "OracleConfig", h.driverConfig.OracleConfig)
 			runner, err = extractor.NewExtractorOracle(ctx, h.driverConfig, h.logger, d.storeManager, h.waitCh)
@@ -175,15 +174,10 @@
 				return nil, errors.Wrap(err, "NewExtractor")
 			}
 		} else {
-			runner, err = mysql.NewExtractor(ctx, h.driverConfig, h.logger, d.storeManager, h.waitCh)
+			runner, err = mysql.NewExtractor(ctx, h.driverConfig, h.logger, d.storeManager, h.waitCh, h.ctx)
 			if err != nil {
 				return nil, errors.Wrap(err, "NewOracleExtractor")
 			}
-=======
-		runner, err = mysql.NewExtractor(ctx, h.driverConfig, h.logger, d.storeManager, h.waitCh, h.ctx)
-		if err != nil {
-			return nil, errors.Wrap(err, "NewExtractor")
->>>>>>> 2691ff8b
 		}
 	case common.TaskTypeDest:
 		h.logger.Debug("found dest", "allConfig", h.driverConfig)
