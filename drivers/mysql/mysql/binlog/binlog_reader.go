/*
 * Copyright (C) 2016-2018. ActionTech.
 * Based on: github.com/hashicorp/nomad, github.com/github/gh-ost .
 * License: MPL version 2: https://www.mozilla.org/en-US/MPL/2.0 .
 */

package binlog

import (
	"bytes"
	gosql "database/sql"
<<<<<<< HEAD
=======
	"encoding/binary"
	"github.com/actiontech/dtle/drivers/mysql/common"
	"github.com/actiontech/dtle/drivers/mysql/mysql/sql"
	parserformat "github.com/pingcap/tidb/parser/format"
	"github.com/pingcap/tidb/parser/model"
	"github.com/pkg/errors"
>>>>>>> 2691ff8b
	"os"
	"path"
	"path/filepath"
	"sync/atomic"
	"time"

	"github.com/actiontech/dtle/drivers/mysql/common"
	"github.com/actiontech/dtle/drivers/mysql/mysql/sql"
	parserformat "github.com/pingcap/parser/format"
	"github.com/pingcap/parser/model"
	"github.com/pkg/errors"

	"github.com/cznic/mathutil"

	"fmt"
	"regexp"
	"strconv"
	"strings"
	"sync"

<<<<<<< HEAD
	"github.com/actiontech/dtle/g"

	"github.com/pingcap/parser"
	"github.com/pingcap/parser/ast"
=======
	"github.com/pingcap/tidb/parser"
	"github.com/pingcap/tidb/parser/ast"
>>>>>>> 2691ff8b
	_ "github.com/pingcap/tidb/types/parser_driver"

	"github.com/actiontech/dtle/drivers/mysql/mysql/base"
	"github.com/actiontech/dtle/drivers/mysql/mysql/mysqlconfig"
	sqle "github.com/actiontech/dtle/drivers/mysql/mysql/sqle/inspector"
	"github.com/actiontech/dtle/drivers/mysql/mysql/util"
	hclog "github.com/hashicorp/go-hclog"

	dmrelay "github.com/pingcap/dm/relay"
	dmconfig "github.com/pingcap/dm/dm/config"
	dmlog "github.com/pingcap/dm/pkg/log"
	dmpb "github.com/pingcap/dm/dm/pb"
	dmretry "github.com/pingcap/dm/relay/retry"
	dmstreamer "github.com/pingcap/dm/pkg/streamer"

	uuid "github.com/satori/go.uuid"
	gomysql "github.com/go-mysql-org/go-mysql/mysql"
	"github.com/go-mysql-org/go-mysql/replication"
	"golang.org/x/net/context"
)

const (
	StageFinishedReadingOneBinlogSwitchingToNextBinlog = "Finished reading one binlog; switching to next binlog"
	StageRegisteringSlaveOnMaster                      = "Registering slave on master"
	StageRequestingBinlogDump                          = "Requesting binlog dump"
)

type BinlogReader struct {
	serverId uint64
	execCtx  *common.ExecContext
	logger   g.LoggerType

	relay        dmrelay.Process
	relayCancelF context.CancelFunc
	// for direct streaming
	binlogSyncer    *replication.BinlogSyncer
	binlogStreamer0 *replication.BinlogStreamer // for the functions added by us.
	// for relay & streaming
	binlogStreamer dmstreamer.Streamer
	// for relay
	binlogReader      *dmstreamer.BinlogReader
	currentCoord      common.BinlogCoordinatesX
	currentCoordMutex *sync.Mutex
	// raw config, whose ReplicateDoDB is same as config file (empty-is-all & no dynamically created tables)
	mysqlContext *common.MySQLDriverConfig
	// dynamic config, include all tables (implicitly assigned or dynamically created)
	tables map[string]*common.SchemaContext

	hasBeginQuery bool
	entryContext  *common.BinlogEntryContext
	ReMap         map[string]*regexp.Regexp // This is a cache for regexp.

	ctx          context.Context
	shutdown     bool
	shutdownCh   chan struct{}
	shutdownLock sync.Mutex

	sqlFilter *SqlFilter

	maybeSqleContext *sqle.Context
	memory           *int64
	extractedTxCount uint32
	db               *gosql.DB

	serverUUID          string
	lowerCaseTableNames mysqlconfig.LowerCaseTableNamesValue
	netWriteTimeout     int

	targetGtid          gomysql.GTIDSet
	currentGtidSet      gomysql.GTIDSet
	currentGtidSetMutex sync.RWMutex

	BigTxCount int32
}

type SqlFilter struct {
	NoDML       bool
	NoDMLDelete bool
	NoDMLInsert bool
	NoDMLUpdate bool

	NoDDL            bool
	NoDDLCreateTable bool
	NoDDLDropTable   bool
	NoDDLAlterTable  bool

	NoDDLAlterTableAddColumn    bool
	NoDDLAlterTableDropColumn   bool
	NoDDLAlterTableModifyColumn bool
	NoDDLAlterTableChangeColumn bool
	NoDDLAlterTableAlterColumn  bool
	NoDDLCreateSchema           bool
}

func parseSqlFilter(strs []string) (*SqlFilter, error) {
	s := &SqlFilter{}
	for i := range strs {
		switch strings.ToLower(strs[i]) {
		case "nodml":
			s.NoDML = true
		case "nodmldelete":
			s.NoDMLDelete = true
		case "nodmlinsert":
			s.NoDMLInsert = true
		case "nodmlupdate":
			s.NoDMLUpdate = true

		case "noddl":
			s.NoDDL = true
		case "noddlcreateschema":
			s.NoDDLCreateSchema = true
		case "noddlcreatetable":
			s.NoDDLCreateTable = true
		case "noddldroptable":
			s.NoDDLDropTable = true
		case "noddlaltertable":
			s.NoDDLAlterTable = true

		case "noddlaltertableaddcolumn":
			s.NoDDLAlterTableAddColumn = true
		case "noddlaltertabledropcolumn":
			s.NoDDLAlterTableDropColumn = true
		case "noddlaltertablemodifycolumn":
			s.NoDDLAlterTableModifyColumn = true
		case "noddlaltertablechangecolumn":
			s.NoDDLAlterTableChangeColumn = true
		case "noddlaltertablealtercolumn":
			s.NoDDLAlterTableAlterColumn = true

		default:
			return nil, fmt.Errorf("unknown sql filter item: %v", strs[i])
		}
	}
	return s, nil
}

func NewBinlogReader(
	execCtx *common.ExecContext, cfg *common.MySQLDriverConfig, logger g.LoggerType,
	replicateDoDb map[string]*common.SchemaContext, sqleContext *sqle.Context,
	memory *int64, db *gosql.DB, targetGtid string, lctn mysqlconfig.LowerCaseTableNamesValue,
	nwTimeout int, ctx context.Context) (binlogReader *BinlogReader, err error) {

	sqlFilter, err := parseSqlFilter(cfg.SqlFilter)
	if err != nil {
		return nil, err
	}

	binlogReader = &BinlogReader{
		ctx:                  ctx,
		execCtx:              execCtx,
		logger:               logger,
		currentCoord:         common.BinlogCoordinatesX{},
		currentCoordMutex:    &sync.Mutex{},
		mysqlContext:         cfg,
		ReMap:                make(map[string]*regexp.Regexp),
		shutdownCh:           make(chan struct{}),
		tables:               make(map[string]*common.SchemaContext),
		sqlFilter:            sqlFilter,
		maybeSqleContext:     sqleContext,
		memory:               memory,
		db:                   db,
		lowerCaseTableNames:  lctn,
		netWriteTimeout:      nwTimeout,
	}

	binlogReader.serverUUID, err = sql.GetServerUUID(db)
	if err != nil {
		return nil, err
	}

	binlogReader.currentGtidSet, _ = gomysql.ParseMysqlGTIDSet("")
	if targetGtid != "" {
		binlogReader.targetGtid, err = gomysql.ParseMysqlGTIDSet(targetGtid)
		if err != nil {
			return nil, errors.Wrap(err, "ParseMysqlGTIDSet")
		}
	}

	binlogReader.tables = replicateDoDb

	id, err := util.NewIdWorker(2, 3, util.SnsEpoch)
	if err != nil {
		return nil, err
	}
	sid, err := id.NextId()
	if err != nil {
		return nil, err
	}
	bid := []byte(strconv.FormatUint(uint64(sid), 10))
	binlogReader.serverId, err = strconv.ParseUint(string(bid), 10, 32)
	if err != nil {
		return nil, err
	}
	logger.Debug("got replication serverId", "id", binlogReader.serverId)

	if binlogReader.mysqlContext.BinlogRelay {
		// init when connecting
	} else {
		binlogSyncerConfig := replication.BinlogSyncerConfig{
			ServerID:       uint32(binlogReader.serverId),
			Flavor:         "mysql",
			Host:           cfg.ConnectionConfig.Host,
			Port:           uint16(cfg.ConnectionConfig.Port),
			User:           cfg.ConnectionConfig.User,
			Password:       cfg.ConnectionConfig.Password,
			RawModeEnabled: false,
			UseDecimal:     true, // my mod: use string instead of Decimal if UseDecimal = true

			MaxReconnectAttempts: 10,
			HeartbeatPeriod:      3 * time.Second,
			ReadTimeout:          12 * time.Second,

			ParseTime: false, // must be false, or gencode will complain.

			MemLimitSize: int64(g.MemAvailable * 10 / 2),
			MemLimitSeconds: binlogReader.netWriteTimeout / 2,
		}
		binlogReader.binlogSyncer = replication.NewBinlogSyncer(binlogSyncerConfig)
	}

	binlogReader.mysqlContext.Stage = StageRegisteringSlaveOnMaster

	return binlogReader, err
}

func (b *BinlogReader) getBinlogDir() string {
	return path.Join(b.execCtx.StateDir, "binlog", b.execCtx.Subject)
}

func (b *BinlogReader) ConnectBinlogStreamer(coordinates common.BinlogCoordinatesX) (err error) {
	if coordinates.IsEmpty() {
		b.logger.Warn("Emptry coordinates at ConnectBinlogStreamer")
	}

	b.currentCoord = coordinates
	b.logger.Info("Connecting binlog streamer",
		"file", coordinates.LogFile, "pos", coordinates.LogPos, "gtid", coordinates.GtidSet)

	if b.mysqlContext.BinlogRelay {
		dbConfig := dmconfig.DBConfig{
			Host:     b.mysqlContext.ConnectionConfig.Host,
			Port:     b.mysqlContext.ConnectionConfig.Port,
			User:     b.mysqlContext.ConnectionConfig.User,
			Password: b.mysqlContext.ConnectionConfig.Password,
		}

		relayConfig := &dmrelay.Config{
			EnableGTID:  true,
			RelayDir:    b.getBinlogDir(),
			ServerID:    uint32(b.serverId),
			Flavor:      "mysql",
			From:        dbConfig,
			BinLogName:  "",
			BinlogGTID: coordinates.GtidSet,
			ReaderRetry: dmretry.ReaderRetryConfig{
				// value from dm/relay/relay_test.go
				BackoffRollback: 200 * time.Millisecond,
				BackoffMax:      1 * time.Second,
				BackoffMin:      1 * time.Millisecond,
				BackoffJitter:   true,
				BackoffFactor:   2,
			},
		}
		b.relay = dmrelay.NewRelay(relayConfig)
		err = b.relay.Init(b.ctx)
		if err != nil {
			return err
		}

		var ctx context.Context
		ctx, b.relayCancelF = context.WithCancel(b.ctx)

		{
			loc, _ := time.LoadLocation("Local") // TODO
			brConfig := &dmstreamer.BinlogReaderConfig{
				RelayDir: b.getBinlogDir(),
				Timezone: loc,
			}
			b.binlogReader = dmstreamer.NewBinlogReader(dmlog.L(), brConfig)
		}

		go func() {
			pr := b.relay.Process(ctx)
			b.logger.Warn("relay.Process stopped", "isCancelled", pr.IsCanceled, "deail", string(pr.Detail))
			for _, prErr := range pr.Errors {
				b.logger.Error("relay.Process error", "err", prErr)
			}

			b.binlogReader.Close()
			b.relay.Close()
		}()

		targetGtid, err := gomysql.ParseMysqlGTIDSet(coordinates.GtidSet)
		if err != nil {
			return err
		}

		for {
			if b.shutdown {
				break
			}
			if b.relay.IsClosed() {
				b.logger.Info("Relay: closed. stop waiting")
				break
			}
			s := b.relay.Status(nil).(*dmpb.RelayStatus)
			gsStr := s.GetRelayBinlogGtid()
			p := s.GetRelayBinlog()

			gs, err := gomysql.ParseMysqlGTIDSet(gsStr)
			if err != nil {
				b.logger.Error("waiting relay. err at ParseMysqlGTIDSet", "err", err)
				b.relay.Close()
				break
			}

			if gs.Contain(targetGtid) {
				b.logger.Debug("Relay: stop waiting.", "pos", p, "gs", gsStr)
				break
			} else {
				b.logger.Debug("Relay: keep waiting.", "pos", p, "gs", gsStr)
			}

			time.Sleep(1 * time.Second)
		}

		if b.relay.IsClosed() {
			return fmt.Errorf("relay has been closed")
		}
		b.binlogStreamer, err = b.binlogReader.StartSyncByGTID(targetGtid)
		if err != nil {
			b.logger.Debug("err at StartSync", "err", err)
			return err
		}
	} else {
		// Start sync with sepcified binlog gtid
		//	b.logger.WithField("coordinate", coordinates).Debugf("will start sync")
		b.logger.Debug("will start sync coordinate", "coordinates", coordinates)
		if coordinates.GtidSet == "" {
			b.binlogStreamer0, err = b.binlogSyncer.StartSync(
				gomysql.Position{Name: coordinates.LogFile, Pos: uint32(coordinates.LogPos)})
			b.binlogStreamer = b.binlogStreamer0
		} else {
			gtidSet, err := gomysql.ParseMysqlGTIDSet(coordinates.GtidSet)
			if err != nil {
				err = errors.Wrapf(err, "ParseMysqlGTIDSet. %v", coordinates.GtidSet)
				b.logger.Error(err.Error())
				return err
			}

			b.binlogStreamer0, err = b.binlogSyncer.StartSyncGTID(gtidSet)
			b.binlogStreamer = b.binlogStreamer0
		}
		if err != nil {
			b.logger.Debug("StartSyncGTID error", "err", err)
			return err
		}
	}
	b.mysqlContext.Stage = StageRequestingBinlogDump

	return nil
}

func (b *BinlogReader) GetCurrentBinlogCoordinates() *common.BinlogCoordinatesX {
	b.currentCoordMutex.Lock()
	defer b.currentCoordMutex.Unlock()
	returnCoordinates := b.currentCoord
	return &returnCoordinates
}

func ToColumnValuesV2(abstractValues []interface{}) *common.ColumnValues {
	return &common.ColumnValues{
		AbstractValues: abstractValues,
	}
}

type parseQueryResult struct {
	isRecognized bool
	table        common.SchemaTable
	// for multi-table DDL, i.e. drop table. Not really used yet.
	extraTables []common.SchemaTable
	sql         string
	ast         ast.StmtNode
	isExpand    bool
	isSkip      bool
}

func (b *BinlogReader) handleEvent(ev *replication.BinlogEvent, entriesChannel chan<- *common.BinlogEntryContext) error {
	switch ev.Header.EventType {
	case replication.GTID_EVENT:
		evt := ev.Event.(*replication.GTIDEvent)
		b.currentCoordMutex.Lock()
		// TODO this does not unlock until function return. wrap with func() if needed
		defer b.currentCoordMutex.Unlock()
		u, _ := uuid.FromBytes(evt.SID)

		entry := common.NewBinlogEntry()
		entry.Coordinates = common.BinlogCoordinateTx{
			LogFile:       b.currentCoord.LogFile,
			LogPos:        int64(ev.Header.LogPos),
			SID:           u,
			GNO:           evt.GNO,
			LastCommitted: evt.LastCommitted,
			SeqenceNumber: evt.SequenceNumber,
		}
		entry.Index = 0
		entry.Final = true

		b.hasBeginQuery = false
		b.entryContext = &common.BinlogEntryContext{
			Entry:        entry,
			TableItems:   nil,
			OriginalSize: 1, // GroupMaxSize is default to 1 and we send on EntriesSize >= GroupMaxSize
		}
	case replication.QUERY_EVENT:
		return b.handleQueryEvent(ev, entriesChannel)
	case replication.XID_EVENT:
		evt := ev.Event.(*replication.XIDEvent)
		b.currentCoord.LogPos = int64(ev.Header.LogPos)
		meetTarget := false
		if evt.GSet != nil {
			b.currentCoord.GtidSet = evt.GSet.String()
			b.currentGtidSet = evt.GSet
			if b.targetGtid != nil {
				if b.currentGtidSet.Contain(b.targetGtid) {
					meetTarget = true
				}
			}
		}
		// TODO is the pos the start or the end of a event?
		// pos if which event should be use? Do we need +1?
		b.entryContext.Entry.Coordinates.LogPos = b.currentCoord.LogPos

		b.sendEntry(entriesChannel)
		if meetTarget {
			b.onMeetTarget()
		}
	default:
		if rowsEvent, ok := ev.Event.(*replication.RowsEvent); ok {
			return b.handleRowsEvent(ev, rowsEvent, entriesChannel)
		}
	}
	return nil
}

func (b *BinlogReader) handleQueryEvent(ev *replication.BinlogEvent,
	entriesChannel chan<- *common.BinlogEntryContext) error {

	gno := b.entryContext.Entry.Coordinates.GNO
	evt := ev.Event.(*replication.QueryEvent)
	query := string(evt.Query)

	if evt.ErrorCode != 0 {
		b.logger.Error("DTLE_BUG: found query_event with error code, which is not handled.",
			"ErrorCode", evt.ErrorCode, "query", query, "gno", gno)
	}
	currentSchema := string(evt.Schema)

	b.logger.Debug("query event", "schema", currentSchema, "query", query)

	upperQuery := strings.ToUpper(query)
	if upperQuery == "BEGIN" {
		b.hasBeginQuery = true
	} else {
		if upperQuery == "COMMIT" || !b.hasBeginQuery {
			err := b.checkDtleQueryOSID(query)
			if err != nil {
				return errors.Wrap(err, "checkDtleQueryOSID")
			}

			queryInfo, err := b.resolveQuery(currentSchema, query, b.skipQueryDDL)
			if err != nil {
				return errors.Wrap(err, "resolveQuery")
			}

			skipSql := false
			if queryInfo.isSkip || isSkipQuery(query) {
				// queries that should be skipped regardless of ExpandSyntaxSupport
				skipSql = true
			} else {
				if !b.mysqlContext.ExpandSyntaxSupport {
					skipSql = queryInfo.isExpand || isExpandSyntaxQuery(query)
				}
			}

			currentSchemaRename := currentSchema
			schema := b.findCurrentSchema(currentSchema)
			if schema != nil && schema.TableSchemaRename != "" {
				currentSchemaRename = schema.TableSchemaRename
			}

			if skipSql || !queryInfo.isRecognized {
				if skipSql {
					b.logger.Warn("skipQuery", "query", query, "gno", gno)
				} else {
					if !queryInfo.isRecognized {
						b.logger.Warn("mysql.reader: QueryEvent is not recognized. will still execute", "query", query, "gno", gno)
					}

					event := common.NewQueryEvent(
						currentSchemaRename,
						b.setDtleQuery(query),
						common.NotDML,
						ev.Header.Timestamp,
						evt.StatusVars,
					)

					b.entryContext.Entry.Events = append(b.entryContext.Entry.Events, event)
					b.entryContext.OriginalSize += len(ev.RawData)
				}
				b.sendEntry(entriesChannel)
				return nil
			}

			skipEvent := false

			b.sqleExecDDL(currentSchema, queryInfo.ast)

			if b.sqlFilter.NoDDL {
				skipEvent = true
			}

			sql := queryInfo.sql
			realSchema := g.StringElse(queryInfo.table.Schema, currentSchema)
			tableName := queryInfo.table.Table

			if b.skipQueryDDL(realSchema, tableName) {
				b.logger.Info("Skip QueryEvent", "currentSchema", currentSchema, "sql", sql,
					"realSchema", realSchema, "tableName", tableName, "gno", gno)
			} else {
				err = b.updateCurrentReplicateDoDb(realSchema, tableName)
				if err != nil {
					return errors.Wrap(err, "updateCurrentReplicateDoDb")
				}

				if realSchema != currentSchema {
					schema = b.findCurrentSchema(realSchema)
				}
				tableCtx := b.findCurrentTable(schema, tableName)
				var table *common.Table
				if tableCtx != nil {
					table = tableCtx.Table
				}

				skipEvent = skipBySqlFilter(queryInfo.ast, b.sqlFilter)
				switch realAst := queryInfo.ast.(type) {
				case *ast.CreateDatabaseStmt:
					b.sqleAfterCreateSchema(queryInfo.table.Schema)
				case *ast.DropDatabaseStmt:
					b.removeFKChildSchema(realAst.Name)
				case *ast.CreateTableStmt:
					b.logger.Debug("ddl is create table")
					_, err := b.updateTableMeta(currentSchema, table, realSchema, tableName, gno, query)
					if err != nil {
						return err
					}
				case *ast.DropTableStmt:
					if realAst.IsView {
						// do nothing
					} else {
						for _, t := range realAst.Tables {
							dropTableSchema := g.StringElse(t.Schema.O, currentSchema)
							b.removeFKChild(dropTableSchema, t.Name.O)
						}
					}
				case *ast.DropIndexStmt:
					_, err := b.updateTableMeta(currentSchema, table, realSchema, tableName, gno, query)
					if err != nil {
						return err
					}
				case *ast.AlterTableStmt:
					b.logger.Debug("ddl is alter table.", "specs", realAst.Specs)

					fromTable := table
					newSchemaName := realSchema
					newTableName := tableName

					for _, spec := range realAst.Specs {
						switch spec.Tp {
						case ast.AlterTableRenameTable:
							fromTable = nil
							newSchemaName = g.StringElse(spec.NewTable.Schema.O, currentSchema)
							newTableName = spec.NewTable.Name.O
						case ast.AlterTableAddConstraint, ast.AlterTableDropForeignKey:
							b.removeFKChild(realSchema, fromTable.TableName)
						default:
							// do nothing
						}
					}

					if !b.skipQueryDDL(newSchemaName, newTableName) {
						_, err := b.updateTableMeta(currentSchema, fromTable, newSchemaName, newTableName, gno, query)
						if err != nil {
							return err
						}
					}
				case *ast.RenameTableStmt:
					for _, tt := range realAst.TableToTables {
						newSchemaName := g.StringElse(tt.NewTable.Schema.O, currentSchema)
						newTableName := tt.NewTable.Name.O
						b.logger.Debug("updating meta for rename table", "newSchema", newSchemaName,
							"newTable", newTableName)
						if !b.skipQueryDDL(newSchemaName, newTableName) {
							_, err := b.updateTableMeta(currentSchema, nil, newSchemaName, newTableName, gno, query)
							if err != nil {
								return err
							}
						} else {
							b.logger.Debug("not updating meta for rename table", "newSchema", newSchemaName,
								"newTable", newTableName)
						}
					}
				}

				if schema != nil && schema.TableSchemaRename != "" {
					queryInfo.table.Schema = schema.TableSchemaRename
					realSchema = schema.TableSchemaRename
				} else {
					// schema == nil means it is not explicit in ReplicateDoDb, thus no renaming
					// or schema.TableSchemaRename == "" means no renaming
				}

				if table != nil && table.TableRename != "" {
					queryInfo.table.Table = table.TableRename
				}
				// mapping
				schemaRenameMap, schemaNameToTablesRenameMap := b.generateRenameMaps()
				if len(schemaRenameMap) > 0 || len(schemaNameToTablesRenameMap) > 0 {
					sql, err = b.loadMapping(sql, currentSchema, schemaRenameMap, schemaNameToTablesRenameMap, queryInfo.ast)
					if nil != err {
						return fmt.Errorf("ddl mapping failed: %v", err)
					}
				}

				if skipEvent {
					b.logger.Debug("skipped a ddl event.", "query", query)
				} else {
					if realSchema == "" || queryInfo.table.Table == "" {
						b.logger.Info("NewQueryEventAffectTable. found empty schema or table.",
							"schema", realSchema, "table", queryInfo.table.Table, "query", sql)
					}

					event := common.NewQueryEventAffectTable(
						currentSchemaRename,
						b.setDtleQuery(sql),
						common.NotDML,
						queryInfo.table,
						ev.Header.Timestamp,
						evt.StatusVars,
					)
					if table != nil {
						tableBs, err := common.EncodeTable(table)
						if err != nil {
							return errors.Wrap(err, "EncodeTable(table)")
						}
						event.Table = tableBs
					}
					b.entryContext.Entry.Events = append(b.entryContext.Entry.Events, event)
				}
			}
			b.entryContext.OriginalSize += len(ev.RawData)
			b.sendEntry(entriesChannel)
		}
	}
	return nil
}

const (
	dtleQueryPrefix = "/*dtle_gtid1 "
	dtleQuerySuffix = " dtle_gtid*/"

	bigTxSplittingSize = 64 * 1024 * 1024
)

func (b *BinlogReader) checkDtleQueryOSID(query string) error {

	start := strings.Index(query, dtleQueryPrefix)
	if start == -1 {
		return nil
	}
	start += len(dtleQueryPrefix)

	end := strings.Index(query, dtleQuerySuffix)
	if end == -1 {
		return fmt.Errorf("incomplete dtle_gtid for query %v", query)
	}
	if end < start {
		return fmt.Errorf("bad dtle_gtid for query %v", query)
	}

	dtleItem := query[start:end]
	ss := strings.Split(dtleItem, " ")
	if len(ss) != 3 {
		return fmt.Errorf("bad dtle_gtid splitted for query %v", query)
	}

	b.logger.Debug("query osid", "osid", ss[1], "gno", b.entryContext.Entry.Coordinates.GNO)

	b.entryContext.Entry.Coordinates.OSID = ss[1]
	return nil
}
func (b *BinlogReader) setDtleQuery(query string) string {
	if b.entryContext.Entry.Coordinates.OSID == "" {
		uuidStr := uuid.UUID(b.entryContext.Entry.Coordinates.SID).String()
		tag := fmt.Sprintf("/*dtle_gtid1 %v %v %v dtle_gtid*/", b.execCtx.Subject, uuidStr, b.entryContext.Entry.Coordinates.GNO)

		upperQuery := strings.ToUpper(query)
		if strings.HasPrefix(upperQuery, "CREATE DEFINER=") {
			if strings.HasSuffix(upperQuery, "END") {
				return fmt.Sprintf("%v %v END", query[:len(query)-3], tag)
			}
		}

		return fmt.Sprintf("%v %v", query, tag)
	} else {
		return query
	}
}

func (b *BinlogReader) sendEntry(entriesChannel chan<- *common.BinlogEntryContext) {
	isBig := b.entryContext.Entry.IsPartOfBigTx()
	if isBig {
		newVal := atomic.AddInt32(&b.BigTxCount, 1)
		if newVal == 1 {
			g.AddBigTxJob()
		}
	}
	b.logger.Debug("sendEntry", "gno", b.entryContext.Entry.Coordinates.GNO, "events", len(b.entryContext.Entry.Events),
		"isBig", isBig)
	atomic.AddInt64(b.memory, int64(b.entryContext.Entry.Size()))
	entriesChannel <- b.entryContext
	atomic.AddUint32(&b.extractedTxCount, 1)
}

func (b *BinlogReader) loadMapping(sql, currentSchema string,
	schemasRenameMap map[string]string /* map[oldSchemaName]newSchemaName */, oldSchemaNameToTablesRenameMap map[string]map[string]string, /* map[oldSchemaName]map[oldTableName]newTableName */
	stmt ast.StmtNode) (string, error) {

	logMapping := func(oldName, newName, mappingType string) {
		msg := fmt.Sprintf("ddl %s mapping", mappingType)
		b.logger.Debug(msg, "from", oldName, "to", newName)
	}

	renameAstTableFn := func(table *ast.TableName) {
		table.Schema.O = g.StringElse(table.Schema.O, currentSchema)
		newSchemaName := schemasRenameMap[table.Schema.O]
		tableNameMap := oldSchemaNameToTablesRenameMap[table.Schema.O]
		newTableName := tableNameMap[table.Name.O]

		if newSchemaName != "" {
			logMapping(table.Schema.O, newSchemaName, "schema")
			table.Schema.O = newSchemaName
			table.Schema.L = strings.ToLower(table.Schema.O)
		}

		if newTableName != "" {
			logMapping(table.Name.O, newTableName, "table")
			table.Name.O = newTableName
			table.Name.L = strings.ToLower(newTableName)
		}

	}

	renameTableFn := func(schemaName string, oldTableName *string) {
		tableNameMap := oldSchemaNameToTablesRenameMap[schemaName]
		newTableName := tableNameMap[*oldTableName]
		if newTableName != "" {
			logMapping(*oldTableName, newTableName, "table")
			*oldTableName = newTableName
		}
	}

	renameSchemaFn := func(oldSchema *string) {
		newSchemaName := schemasRenameMap[*oldSchema]
		if newSchemaName != "" {
			logMapping(*oldSchema, newSchemaName, "schema")
			*oldSchema = newSchemaName
		}
	}

	switch v := stmt.(type) {
	case *ast.DropTableStmt:
		for _, table := range v.Tables {
			renameAstTableFn(table)
		}
	case *ast.RenameTableStmt:
		for _, tt := range v.TableToTables {
			renameAstTableFn(tt.OldTable)
			renameAstTableFn(tt.NewTable)
		}
	case *ast.CreateDatabaseStmt:
		renameSchemaFn(&v.Name)
	case *ast.DropDatabaseStmt:
		renameSchemaFn(&v.Name)
	case *ast.AlterDatabaseStmt:
		renameSchemaFn(&v.Name)
	case *ast.CreateIndexStmt:
		renameAstTableFn(v.Table)
	case *ast.DropIndexStmt:
		renameAstTableFn(v.Table)
	case *ast.TruncateTableStmt:
		renameAstTableFn(v.Table)
	case *ast.CreateTableStmt:
		renameAstTableFn(v.Table)
	case *ast.AlterTableStmt:
		renameAstTableFn(v.Table)
		for _, spec := range v.Specs {
			if nil != spec.NewTable {
				renameAstTableFn(spec.NewTable)
			}
		}
	case *ast.FlushStmt:
		if v.Tp != ast.FlushTables {
			b.logger.Debug("skip mapping ddl", "sql", sql)
			return sql, nil
		}

		for _, table := range v.Tables {
			renameAstTableFn(table)
		}
	case *ast.GrantStmt:
		renameTableFn(v.Level.DBName, &v.Level.TableName)
		renameSchemaFn(&v.Level.DBName)
	case *ast.RevokeStmt:
		renameTableFn(v.Level.DBName, &v.Level.TableName)
		renameSchemaFn(&v.Level.DBName)
	default:
		b.logger.Debug("skip mapping ddl", "sql", sql)
		return sql, nil
	}

	bs := bytes.NewBuffer(nil)
	err := stmt.Restore(&parserformat.RestoreCtx{
		Flags: parserformat.DefaultRestoreFlags,
		In:    bs,
	})
	if err != nil {
		return "", fmt.Errorf("restore stmt failed: %v", err)
	}
	return bs.String(), nil
}

func (b *BinlogReader) DataStreamEvents(entriesChannel chan<- *common.BinlogEntryContext) error {
	for {

		// Check for shutdown
		if b.shutdown {
			break
		}

		b.logger.Trace("b.HasBigTx.Wait. before")
		for i := 0; atomic.LoadInt32(&b.BigTxCount) > 0 || g.BigTxReachMax(); i++ {
			if b.shutdown {
				break
			}
			if i >= b.netWriteTimeout * 1000 / 10 / 2 {
				b.logger.Info("reach netWriteTimeout limit. allow reading one event")
				break
			}
			time.Sleep(10 * time.Millisecond)
		}
		b.logger.Trace("b.HasBigTx.Wait. after")

		ev, err := b.binlogStreamer.GetEvent(context.Background())
		if err != nil {
			b.logger.Error("error GetEvent.", "err", err)
			return err
		}
		for g.IsLowMemory() {
			time.Sleep(900 * time.Millisecond)
		}
		if b.shutdown {
			return nil
		}

		if ev.Header.EventType == replication.HEARTBEAT_EVENT {
			continue
		}

		b.currentCoordMutex.Lock()
		b.currentCoord.LogPos = int64(ev.Header.LogPos)
		b.currentCoordMutex.Unlock()

		if ev.Header.EventType == replication.ROTATE_EVENT {
			serverUUID, err := sql.GetServerUUID(b.db)
			if err != nil {
				return errors.Wrap(err, "on rotate_event. GetServerUUID")
			}
			if serverUUID != b.serverUUID {
				return fmt.Errorf("serverUUID changed from %v to %v. job should restart",
					b.serverUUID, serverUUID)
			}

			rotateEvent := ev.Event.(*replication.RotateEvent)
			nextLogName := string(rotateEvent.NextLogName)
			b.currentCoordMutex.Lock()
			b.currentCoord.LogFile = nextLogName
			b.currentCoordMutex.Unlock()
			b.mysqlContext.Stage = StageFinishedReadingOneBinlogSwitchingToNextBinlog
			b.logger.Info("Rotate to next binlog", "name", nextLogName)
		} else {
			if err := b.handleEvent(ev, entriesChannel); err != nil {
				return err
			}
		}
	}

	return nil
}

// schemaTables is the schema.table that the query has invalidated. For unrecognized query, it is nil.
func (b *BinlogReader) resolveQuery(currentSchema string, sql string,
	skipFunc func(schema string, tableName string) bool) (result parseQueryResult, err error) {

	rewrite := false

	result.sql = sql
	result.isRecognized = true
	result.isSkip = false

	if b.lowerCaseTableNames != mysqlconfig.LowerCaseTableNames0 {
		rewrite = true
	}

	stmt, err := parser.New().ParseOneStmt(sql, "", "")
	if err != nil {
		result.isRecognized = false
		return result, nil
	}
	result.ast = stmt

	setSchema := func(schema *string) {
		if b.lowerCaseTableNames != mysqlconfig.LowerCaseTableNames0 {
			g.LowerString(schema)
		}
		result.table = common.SchemaTable{Schema: *schema, Table: ""}
	}
	mayLowerTable := func(tn *ast.TableName) {
		if b.lowerCaseTableNames != mysqlconfig.LowerCaseTableNames0 {
			g.LowerString(&tn.Schema.O)
			g.LowerString(&tn.Name.O)
		}
	}
	setTable := func(tn *ast.TableName, extra bool) {
		mayLowerTable(tn)
		item := common.SchemaTable{Schema: tn.Schema.O, Table: tn.Name.O}
		if extra {
			result.extraTables = append(result.extraTables, item)
		} else {
			result.table = item
		}
	}

	switch v := stmt.(type) {
	case *ast.CreateDatabaseStmt:
		setSchema(&v.Name)
	case *ast.DropDatabaseStmt:
		setSchema(&v.Name)
	case *ast.AlterDatabaseStmt:
		setSchema(&v.Name)
	case *ast.CreateIndexStmt:
		setTable(v.Table, false)
	case *ast.DropIndexStmt:
		setTable(v.Table, false)
	case *ast.TruncateTableStmt:
		setTable(v.Table, false)
	case *ast.CreateTableStmt:
		setTable(v.Table, false)
	case *ast.AlterTableStmt:
		setTable(v.Table, false)
	case *ast.RevokeStmt, *ast.RevokeRoleStmt:
		result.isExpand = true
	case *ast.SetPwdStmt:
		result.isExpand = true
	case *ast.FlushStmt:
		result.isExpand = true
		//switch v.Tp {
		//case ast.FlushPrivileges:
		//case ast.FlushTables:
		//case ast.FlushStatus:
		//}
	case *ast.DropProcedureStmt:
		result.isExpand = true
	case *ast.DropTableStmt:
		var newTables []*ast.TableName
		for _, t := range v.Tables {
			mayLowerTable(t)
			schema := g.StringElse(t.Schema.O, currentSchema)
			if !skipFunc(schema, t.Name.O) {
				isExtraTable := len(newTables) > 0
				setTable(t, isExtraTable)
				newTables = append(newTables, t)
				b.logger.Debug("resolveQuery. DropTableStmt. include", "schema", t.Schema.O, "table", t.Name.O,
					"use", currentSchema)
			}
		}

		if len(newTables) == 0 {
			newTables = v.Tables[:1]
			setTable(v.Tables[0], false)
		}

		if len(newTables) != len(v.Tables) {
			v.Tables = newTables
			rewrite = true
		}
	case *ast.CreateUserStmt, *ast.GrantStmt, *ast.DropUserStmt, *ast.AlterUserStmt:
		setTable(&ast.TableName{
			Schema: model.NewCIStr("mysql"),
			Name:   model.NewCIStr("user"),
		}, false)
		result.isExpand = true
	case *ast.RenameTableStmt:
		for i, t2t := range v.TableToTables {
			// TODO handle extra tables in v.TableToTables[1:]
			if i == 0 {
				setTable(t2t.OldTable, false)
			}
			mayLowerTable(t2t.OldTable)
			mayLowerTable(t2t.NewTable)
		}
	case *ast.DropTriggerStmt:
		result.isSkip = true
	default:
		result.isRecognized = false
	}

	if rewrite {
		bs := bytes.NewBuffer(nil)
		r := &parserformat.RestoreCtx{
			Flags:     parserformat.DefaultRestoreFlags,
			In:        bs,
		}
		err = stmt.Restore(r)
		if err != nil {
			return result, err
		}
		result.sql = bs.String()
		b.logger.Debug("resolveQuery. rewrite", "sql", result.sql)
	}

	return result, nil
}

// schema and tableName should be processed according to lower_case_table_names in advance
func (b *BinlogReader) skipQueryDDL(schema string, tableName string) bool {
	switch schema {
	case "mysql":
		if b.mysqlContext.ExpandSyntaxSupport {
			return false
		} else {
			return true
		}
	case "sys", "information_schema", "performance_schema", g.DtleSchemaName:
		return true
	default:
		if len(b.mysqlContext.ReplicateIgnoreDb) > 0 {
			if common.IgnoreDbByReplicateIgnoreDb(b.mysqlContext.ReplicateIgnoreDb, schema) {
				return true
			}
			if common.IgnoreTbByReplicateIgnoreDb(b.mysqlContext.ReplicateIgnoreDb, schema, tableName) {
				return true
			}
		}
		if len(b.mysqlContext.ReplicateDoDb) > 0 {
			return !b.matchTable(b.mysqlContext.ReplicateDoDb, schema, tableName)
		} else {
			// replicate all dbs and tbs
			return false
		}
	}
}

var (
	// > A Regexp is safe for concurrent use by multiple goroutines...
	regexCreateTrigger   = regexp.MustCompile(`(?is)CREATE\b.+?TRIGGER\b.+?(?:BEFORE|AFTER)\b.+?(?:INSERT|UPDATE|DELETE)\b.+?ON\b.+?FOR\b.+?EACH\b.+?ROW\b`)
	regexCreateEvent     = regexp.MustCompile(`(?is)CREATE\b.+?EVENT\b.+?ON\b.+?SCHEDULE\b.+?(?:AT|EVERY)\b.+?DO\b`)
	regexAlterEvent      = regexp.MustCompile(`(?is)ALTER\b.+?EVENT\b.+?(?:ON SCHEDULE|ON COMPLETION|RENAME TO|ENABLE|DISABLE|COMMENT|DO)\b`)
	regexCreateProcedure = regexp.MustCompile(`(?is)CREATE DEFINER=\b.+?(?:PROCEDURE|FUNCTION)\b.+?`)
)

func isSkipQuery(sql string) bool {
	if regexCreateTrigger.MatchString(sql) {
		return true
	}

	if regexCreateEvent.MatchString(sql) {
		return true
	}

	if regexAlterEvent.MatchString(sql) {
		return true
	}

	return false
}
func isExpandSyntaxQuery(sql string) bool {
	sql = strings.ToLower(sql)

	// TODO mod pingcap/parser to support these DDLs
	//  and use ast instead of string-matching
	if strings.HasPrefix(sql, "rename user") {
		return true
	}

	if regexCreateProcedure.MatchString(sql) {
		return true
	}

	return false
}

func skipMysqlSchemaEvent(tableLower string) bool {
	switch tableLower {
	case "event", "func", "proc", "tables_priv", "columns_priv", "procs_priv", "user":
		return false
	default:
		return true
	}
}

func (b *BinlogReader) skipRowEvent(rowsEvent *replication.RowsEvent, dml int8) (bool, *common.TableContext) {
	tableOrigin := string(rowsEvent.Table.Table)
	tableLower := strings.ToLower(tableOrigin)
	switch strings.ToLower(string(rowsEvent.Table.Schema)) {
	case g.DtleSchemaName:
		if strings.HasPrefix(strings.ToLower(string(rowsEvent.Table.Table)), g.GtidExecutedTablePrefix) {
			// cases: 1. delete for compaction; 2. insert for compaction (gtid interval); 3. normal insert for tx (single gtid)
			// We make no special treat for case 2. That tx has only one insert, which should be ignored.
			if dml == common.InsertDML {
				if len(rowsEvent.Rows) == 1 {
					sidValue := rowsEvent.Rows[0][1]
					sidByte, ok := sidValue.(string)
					if !ok {
						b.logger.Error("cycle-prevention: unrecognized gtid_executed table sid type",
							"type", hclog.Fmt("%T", sidValue))
					} else {
						sid, err := uuid.FromBytes([]byte(sidByte))
						if err != nil {
							b.logger.Error("cycle-prevention: cannot convert sid to uuid", "err", err, "sid", sidByte)
						} else {
							b.entryContext.Entry.Coordinates.OSID = sid.String()
							b.logger.Debug("found an osid", "osid", b.entryContext.Entry.Coordinates.OSID)
						}
					}
				}
				// If OSID is target mysql SID, skip applying the binlogEntry.
				// - Plan B: skip sending at applier: unnecessary sending
				// - Plan A: skip sending at extractor: currently extractor does not know target mysql SID
			}
		}
		return true, nil
	case "mysql":
		if b.mysqlContext.ExpandSyntaxSupport {
			return skipMysqlSchemaEvent(tableLower), nil
		} else {
			return true, nil
		}
	case "sys", "information_schema", "performance_schema":
		return true, nil
	default:
		if schemaContext, ok := b.tables[string(rowsEvent.Table.Schema)]; ok {
			if tableCtx, ok := schemaContext.TableMap[tableOrigin]; ok {
				return false, tableCtx
			}
		}
		// TODO when will schemaName be empty?
		if schemaContext, ok := b.tables[""]; ok {
			if tableCtx, ok := schemaContext.TableMap[tableOrigin]; ok {
				return false, tableCtx
			}
		}
		return true, nil
	}
}

func (b *BinlogReader) matchTable(patternTBS []*common.DataSource, schemaName string, tableName string) bool {
	if schemaName == "" {
		return false
	}

	for _, pdb := range patternTBS {
		if pdb.TableSchema == "" && pdb.TableSchemaRegex == "" { // invalid pattern
			continue
		}
		if pdb.TableSchema != "" && pdb.TableSchema != schemaName {
			continue
		}
		if pdb.TableSchemaRegex != "" {
			reg := regexp.MustCompile(pdb.TableSchemaRegex)
			if !reg.MatchString(schemaName) {
				continue
			}
		}

		if tableName == "" || len(pdb.Tables) == 0 { // match all tables within the db if length of pdb.Tables is 0
			return true
		}

		for _, ptb := range pdb.Tables {
			if ptb.TableName == "" && ptb.TableRegex == "" { // invalid pattern
				continue
			}
			if ptb.TableName != "" && ptb.TableName == tableName {
				return true
			}
			if ptb.TableRegex != "" {
				reg := regexp.MustCompile(ptb.TableRegex)
				if reg.MatchString(tableName) {
					return true
				}
			}
		}
		return false
	}
	return false
}

func (b *BinlogReader) Close() error {
	b.logger.Debug("BinlogReader.Close")
	b.shutdownLock.Lock()
	defer b.shutdownLock.Unlock()

	if b.shutdown {
		return nil
	}
	b.shutdown = true
	close(b.shutdownCh)

	// Historically there was a:
	if b.mysqlContext.BinlogRelay {
		if b.binlogReader != nil {
			b.binlogReader.Close()
		}
		if b.relayCancelF != nil {
			b.relayCancelF()
		}
		if b.relay != nil {
			b.relay.Close()
		}
	} else {
		b.binlogSyncer.Close()
	}
	// here. A new go-mysql version closes the binlog syncer connection independently.
	// I will go against the sacred rules of comments and just leave this here.
	// This is the year 2017. Let's see what year these comments get deleted.
	return nil
}

// gno, query: for debug use
func (b *BinlogReader) updateTableMeta(currentSchema string, table *common.Table, realSchema string, tableName string,
	gno int64, query string) (*common.TableContext, error) {

	var err error

	if b.maybeSqleContext == nil {
		b.logger.Debug("ignore updating table meta", "schema", realSchema, "table", tableName)
		return nil, nil
	}

	columns, fkParent, err := base.GetTableColumnsSqle(b.maybeSqleContext, realSchema, tableName)
	if err != nil {
		b.logger.Warn("updateTableMeta: cannot get table info after ddl.", "err", err,
			"realSchema", realSchema, "tableName", tableName, "gno", gno, "query", query)
		return nil, err
	}
	b.logger.Debug("binlog_reader. new columns.",
		"schema", realSchema, "table", tableName, "columns", columns.String())

	//var table *config.Table

	if table == nil {
		// a new table (it might be in all db copy since it is not ignored).
		table = common.NewTable(realSchema, tableName)
		table.TableType = "BASE TABLE"
	}
	table.OriginalTableColumns = columns
	table.ColumnMap = mysqlconfig.BuildColumnMapIndex(table.ColumnMapFrom, table.OriginalTableColumns.Ordinals)

	schemaContext := b.findCurrentSchema(realSchema)
	tableCtx, err := common.NewTableContext(table)
	if err != nil {
		return nil, err
	}
	schemaContext.TableMap[table.TableName] = tableCtx
	b.addFKChildren(currentSchema, fkParent, realSchema, tableName)

	return tableCtx, nil
}

func (b *BinlogReader) updateCurrentReplicateDoDb(schemaName string, tableName string) error {
	if schemaName == "" {
		return fmt.Errorf("schema name should not be empty. table %v", tableName)
	}

	var currentSchemaReplConfig *common.DataSource
	currentSchema := b.findCurrentSchema(schemaName)
	currentSchemaReplConfig = b.findSchemaConfig(b.mysqlContext.ReplicateDoDb, schemaName)
	if currentSchema == nil { // update current schema
		if len(b.mysqlContext.ReplicateDoDb) > 0 {
			if currentSchemaReplConfig == nil {
				//  the schema doesn't need to be replicated
				return nil
			}

			schemaRename := ""
			schemaRenameRegex := currentSchemaReplConfig.TableSchemaRename
			if currentSchemaReplConfig.TableSchema != "" {
				// match currentSchemaReplConfig.TableSchema and currentSchemaReplConfig.TableSchemaRename
				schemaRename = currentSchemaReplConfig.TableSchemaRename
			} else if currentSchemaReplConfig.TableSchemaRegex != "" {
				// match currentSchemaReplConfig.TableSchemaRegex and currentSchemaReplConfig.TableSchemaRename
				// TODO check & compile one time
				schemaNameRegex, err := regexp.Compile(currentSchemaReplConfig.TableSchemaRegex)
				if err != nil {
					return fmt.Errorf("compile TableSchemaRegex %v failed: %v", currentSchemaReplConfig.TableSchemaRegex, err)
				}

				match := schemaNameRegex.FindStringSubmatchIndex(schemaName)
				schemaRename = string(schemaNameRegex.ExpandString(nil, schemaRenameRegex, schemaName, match))

			} else {
				return fmt.Errorf("schema configuration error. schemaName=%v ", schemaName)
			}

			// add schema to currentReplicateDoDb
<<<<<<< HEAD
			currentSchema = &common.DataSource{
				TableSchema:       schemaName,
				TableSchemaRegex:  currentSchemaReplConfig.TableSchemaRegex,
				TableSchemaRename: schemaRename,
			}
=======
			currentSchema = common.NewSchemaContext(schemaName)
			currentSchema.TableSchemaRename = schemaRename
>>>>>>> 2691ff8b
		} else { // replicate all schemas and tables
			currentSchema = common.NewSchemaContext(schemaName)
		}
		b.tables[schemaName] = currentSchema
	}

	if tableName == "" {
		return nil
	}

	currentTable := b.findCurrentTable(currentSchema, tableName)
	if currentTable != nil {
		// table already exists
		return nil
	}

	// update current table
	var newTable *common.Table
	if currentSchemaReplConfig != nil && len(currentSchemaReplConfig.Tables) > 0 {
		currentTableConfig := b.findTableConfig(currentSchemaReplConfig, tableName)
		if currentTableConfig == nil {
			// the table doesn't need to be replicated
			return nil
		}

		if currentTableConfig.TableName == tableName { // match tableConfig.TableName and tableConfig.TableRename
			// TODO validateTable. refer to '(i *Inspector) ValidateOriginalTable'
			newTable = &common.Table{
				TableName:            tableName,
				TableRegex:           currentTableConfig.TableRegex,
				TableRename:          currentTableConfig.TableRename,
				TableSchema:          schemaName,
				TableSchemaRename:    currentSchema.TableSchemaRename,
				ColumnMapFrom:        currentTableConfig.ColumnMapFrom,
				OriginalTableColumns: nil, //todo
				UseUniqueKey:         nil, //todo
				ColumnMap:            nil, //todo
				TableType:            "",  //todo
				Where:                currentTableConfig.GetWhere(),
			}
		} else if currentTableConfig.TableRegex != "" { // match tableConfig.TableRegex and tableConfig.TableRename
			// TODO check & compile one time
			tableNameRegex, err := regexp.Compile(currentTableConfig.TableRegex)
			if err != nil {
				return fmt.Errorf("compile TableRegex %v failed: %v", currentTableConfig.TableRegex, err)
			}
			// TODO validateTable
			match := tableNameRegex.FindStringSubmatchIndex(tableName)
			newTable = &common.Table{
				TableName:            tableName,
				TableRegex:           currentTableConfig.TableRegex,
				TableRename:          string(tableNameRegex.ExpandString(nil, currentTableConfig.TableRename, tableName, match)),
				TableSchema:          schemaName,
				TableSchemaRename:    currentSchema.TableSchemaRename,
				ColumnMapFrom:        currentTableConfig.ColumnMapFrom,
				OriginalTableColumns: nil, //todo
				UseUniqueKey:         nil, //todo
				ColumnMap:            nil, //todo
				TableType:            "",  //todo
				Where:                currentTableConfig.GetWhere(),
			}
		} else {
			return fmt.Errorf("table configuration error. schemaName=%v tableName=%v", schemaName, tableName)
		}
	} else { // replicate all tables within current schema
		// TODO validateTable
		newTable = common.NewTable(schemaName, tableName)
		newTable.TableSchemaRename = currentSchema.TableSchemaRename
	}

	if newTable != nil {
		tableCtx, err := common.NewTableContext(newTable)
		if err != nil {
			return err
		}
		currentSchema.TableMap[tableName] = tableCtx
	}
	return nil
}

func (b *BinlogReader) OnApplierRotate(binlogFile string) {
	logger := b.logger.Named("OnApplierRotate")
	if !b.mysqlContext.BinlogRelay {
		// do nothing if BinlogRelay is not enabled
		return
	}

	wrappingDir := b.getBinlogDir()
	fs, err := os.ReadDir(wrappingDir)
	if err != nil {
		logger.Error("ReadDir error", "dir", wrappingDir, "err", err)
		return
	}

	dir := ""

	for i := range fs {
		// https://pingcap.com/docs-cn/v3.0/reference/tools/data-migration/relay-log/
		// <server-uuid>.<subdir-seq-number>
		// currently there should only be .000001, but we loop to the last one.
		if fs[i].IsDir() {
			dir = filepath.Join(wrappingDir, fs[i].Name())
		} else {
			// meta-files like server-uuid.index
		}
	}

	if dir == "" {
		logger.Warn("OnApplierRotate: no sub dir", "wrappingDir", wrappingDir)
		return
	}

	realBinlogFile := normalizeBinlogFilename(binlogFile)

	cmp, err := dmstreamer.CollectBinlogFilesCmp(dir, realBinlogFile, dmstreamer.FileCmpLess)
	if err != nil {
		logger.Error("err at cmp", "err", err)
	}
	b.logger.Debug("cmp", "cmp", cmp)
	for i := range cmp {
		f := filepath.Join(dir, cmp[i])
		b.logger.Info("will remove", "file", f)
		err := os.Remove(f)
		if err != nil {
			b.logger.Error("error when removing binlog", "file", f)
		}
	}
}

func normalizeBinlogFilename(name string) string {
	// See `posUUIDSuffixSeparator` in pingcap/dm.
	re := regexp.MustCompile("^(.*)\\|.+(\\..*)$")
	sm := re.FindStringSubmatch(name)
	if len(sm) == 3 {
		return sm[1] + sm[2]
	} else {
		return name
	}
}

func (b *BinlogReader) GetQueueSize() int {
	if b != nil && b.binlogStreamer0 != nil {
		return b.binlogStreamer0.QueueSize()
	} else {
		return 0
	}
}

func (b *BinlogReader) GetExtractedTxCount() uint32 {
	if b != nil {
		return b.extractedTxCount
	} else {
		return 0
	}
}

func (b *BinlogReader) GetQueueMem() int64 {
	if b != nil && b.binlogStreamer0 != nil {
		return b.binlogStreamer0.QueueMem()
	} else {
		return 0
	}
}

func (b *BinlogReader) sqleExecDDL(currentSchema string, ast ast.Node) {
	if b.maybeSqleContext != nil {
		b.maybeSqleContext.LoadSchemas(nil)
		if currentSchema != "" {
			b.maybeSqleContext.UseSchema(currentSchema)
		}
		b.maybeSqleContext.UpdateContext(ast, "mysql")
	}
}

func (b *BinlogReader) sqleAfterCreateSchema(schema string) {
	if b.maybeSqleContext != nil {
		b.maybeSqleContext.LoadTables(schema, nil)
	}
}
func (b *BinlogReader) findCurrentSchema(schemaName string) *common.SchemaContext {
	if schemaName == "" {
		return nil
	}
	schemaContext, ok := b.tables[schemaName]
	if !ok {
		return nil
	}

	return schemaContext
}

func (b *BinlogReader) findSchemaConfig(schemaConfigs []*common.DataSource, schemaName string) *common.DataSource {
	if schemaName == "" {
		return nil
	}

	for i := range schemaConfigs {
		if schemaConfigs[i].TableSchema == schemaName {
			return schemaConfigs[i]
		} else if regStr := schemaConfigs[i].TableSchemaRegex; regStr != "" {
			reg, err := regexp.Compile(regStr)
			if nil != err {
				b.logger.Warn("compile regexp failed", "regex", regStr,
					"schema", schemaName, "err", err)
				continue
			}
			if reg.MatchString(schemaName) {
				return schemaConfigs[i]
			}
		}
	}
	return nil
}

func (b *BinlogReader) findCurrentTable(maybeSchema *common.SchemaContext, tableName string) *common.TableContext {
	if maybeSchema == nil {
		return nil
	}
	table, ok := maybeSchema.TableMap[tableName]
	if !ok {
		return nil
	}
	return table
}

func (b *BinlogReader) findTableConfig(maybeSchemaConfig *common.DataSource, tableName string) *common.Table {
	if nil == maybeSchemaConfig {
		return nil
	}

	for j := range maybeSchemaConfig.Tables {
		if maybeSchemaConfig.Tables[j].TableName == tableName {
			return maybeSchemaConfig.Tables[j]
		} else if regStr := maybeSchemaConfig.Tables[j].TableRegex; regStr != "" {
			reg, err := regexp.Compile(regStr)
			if nil != err {
				b.logger.Warn("compile regexp failed", "regex", regStr,
					"schemaName", maybeSchemaConfig.TableSchema, "tableName", tableName, "err", err)
				continue
			}
			if reg.MatchString(tableName) {
				return maybeSchemaConfig.Tables[j]
			}
		}
	}
	return nil
}

func (b *BinlogReader) generateRenameMaps() (oldSchemaToNewSchema map[string]string, oldSchemaToTablesRenameMap map[string]map[string]string) {
	oldSchemaToNewSchema = map[string]string{}
	oldSchemaToTablesRenameMap = map[string]map[string]string{}

	for _, db := range b.tables {
		if db.TableSchemaRename != "" {
			oldSchemaToNewSchema[db.TableSchema] = db.TableSchemaRename
		}

		tablesRenameMap := map[string]string{}
		for _, tb := range db.TableMap {
			if tb.Table.TableRename == "" {
				continue
			}
			tablesRenameMap[tb.Table.TableName] = tb.Table.TableRename
		}
		if len(tablesRenameMap) > 0 {
			oldSchemaToTablesRenameMap[db.TableSchema] = tablesRenameMap
		}
	}
	return
}

func skipBySqlFilter(ddlAst ast.StmtNode, sqlFilter *SqlFilter) bool {
	switch realAst := ddlAst.(type) {
	case *ast.CreateDatabaseStmt:
		if sqlFilter.NoDDLCreateSchema {
			return true
		}
	case *ast.CreateTableStmt:
		if sqlFilter.NoDDLCreateTable {
			return true
		}
	case *ast.DropTableStmt:
		if sqlFilter.NoDDLDropTable {
			return true
		}
	case *ast.AlterTableStmt:
		if sqlFilter.NoDDLAlterTable {
			return true
		} else {
			for i := range realAst.Specs {
				switch realAst.Specs[i].Tp {
				case ast.AlterTableAddColumns:
					if sqlFilter.NoDDLAlterTableAddColumn {
						return true
					}
				case ast.AlterTableDropColumn:
					if sqlFilter.NoDDLAlterTableDropColumn {
						return true
					}
				case ast.AlterTableModifyColumn:
					if sqlFilter.NoDDLAlterTableModifyColumn {
						return true
					}
				case ast.AlterTableChangeColumn:
					if sqlFilter.NoDDLAlterTableChangeColumn {
						return true
					}
				case ast.AlterTableAlterColumn:
					if sqlFilter.NoDDLAlterTableAlterColumn {
						return true
					}
				default:
					// other case
				}
			}
		}
	}

	return false
}

func (b *BinlogReader) SetTargetGtid(gtid string) (err error) {
	b.targetGtid, err = gomysql.ParseMysqlGTIDSet(gtid)
	if err != nil {
		return errors.Wrap(err, "ParseMysqlGTIDSet")
	}

	b.currentGtidSetMutex.RLock()
	defer b.currentGtidSetMutex.RUnlock()
	if b.currentGtidSet.Contain(b.targetGtid) {
		b.onMeetTarget()
	}
	return nil
}

func (b *BinlogReader) onMeetTarget() {
	b.logger.Info("onMeetTarget", "target", b.targetGtid.String(), "current", b.currentGtidSet.String())
	_ = b.Close()
}

func (b *BinlogReader) handleRowsEvent(ev *replication.BinlogEvent, rowsEvent *replication.RowsEvent,
	entriesChannel chan<- *common.BinlogEntryContext) error {

	schemaName := string(rowsEvent.Table.Schema)
	tableName := string(rowsEvent.Table.Table)
	b.logger.Debug("got rowsEvent", "schema", schemaName, "table", tableName,
		"gno", b.entryContext.Entry.Coordinates.GNO,
		"flags", rowsEvent.Flags, "tableFlags", rowsEvent.Table.Flags)

	dml := common.ToEventDML(ev.Header.EventType)
	skip, table := b.skipRowEvent(rowsEvent, dml)
	if skip {
		b.logger.Debug("skip rowsEvent", "schema", schemaName, "table", tableName,
			"gno", b.entryContext.Entry.Coordinates.GNO)
		return nil
	}

	if b.sqlFilter.NoDML ||
		(b.sqlFilter.NoDMLDelete && dml == common.DeleteDML) ||
		(b.sqlFilter.NoDMLInsert && dml == common.InsertDML) ||
		(b.sqlFilter.NoDMLUpdate && dml == common.UpdateDML) {

		b.logger.Debug("skipped_a_dml_event.", "type", dml, "schema", schemaName, "table", tableName)
		return nil
	}

	if dml == common.NotDML {
		return fmt.Errorf("unknown DML type: %s", ev.Header.EventType.String())
	}
	dmlEvent := common.NewDataEvent(
		schemaName,
		tableName,
		dml,
		rowsEvent.ColumnCount,
		ev.Header.Timestamp,
	)
	if table != nil {
		dmlEvent.FKParent = len(table.FKChildren) > 0
	}
	dmlEvent.Flags = make([]byte, 2)
	binary.LittleEndian.PutUint16(dmlEvent.Flags, rowsEvent.Flags)
	dmlEvent.LogPos = int64(ev.Header.LogPos - ev.Header.EventSize)

	/*originalTableColumns, _, err := b.InspectTableColumnsAndUniqueKeys(string(rowsEvent.Table.Schema), string(rowsEvent.Table.Table))
	if err != nil {
		return err
	}
	dmlEvent.OriginalTableColumns = originalTableColumns*/

	// It is hard to calculate exact row size. We use estimation.
	avgRowSize := len(ev.RawData) / len(rowsEvent.Rows)

	for i, row := range rowsEvent.Rows {
		//for _, col := range row {
		//	b.logger.Debug("*** column type", "col", col, "type", hclog.Fmt("%T", col))
		//}
		b.logger.Trace("a row", "value", row[:mathutil.Min(len(row), g.LONG_LOG_LIMIT)])
		if dml == common.UpdateDML && i%2 == 1 {
			// An update has two rows (WHERE+SET)
			// We do both at the same time
			continue
		}
		switch dml {
		case common.InsertDML:
			{
				dmlEvent.NewColumnValues = ToColumnValuesV2(row)
			}
		case common.UpdateDML:
			{
				dmlEvent.WhereColumnValues = ToColumnValuesV2(row)
				dmlEvent.NewColumnValues = ToColumnValuesV2(rowsEvent.Rows[i+1])
			}
		case common.DeleteDML:
			{
				dmlEvent.WhereColumnValues = ToColumnValuesV2(row)
			}
		}

		//b.logger.Debug("event before row", "values", dmlEvent.WhereColumnValues)
		//b.logger.Debug("event after row", "values", dmlEvent.NewColumnValues)
		whereTrue := true
		var err error
		if table != nil && !table.WhereCtx.IsDefault {
			switch dml {
			case common.InsertDML:
				whereTrue, err = table.WhereTrue(dmlEvent.NewColumnValues)
				if err != nil {
					return err
				}
			case common.UpdateDML:
				before, err := table.WhereTrue(dmlEvent.WhereColumnValues)
				if err != nil {
					return err
				}
				after, err := table.WhereTrue(dmlEvent.NewColumnValues)
				if err != nil {
					return err
				}
				if !before && !after {
					whereTrue = false
				} else if !before {
					dmlEvent.DML = common.InsertDML
					dmlEvent.WhereColumnValues = nil
				} else if !after {
					dmlEvent.DML = common.DeleteDML
					dmlEvent.NewColumnValues = nil
				} else {
					// before == after == true
				}
			case common.DeleteDML:
				whereTrue, err = table.WhereTrue(dmlEvent.WhereColumnValues)
				if err != nil {
					return err
				}
			}
		}
		if table != nil && table.Table.TableRename != "" {
			dmlEvent.TableName = table.Table.TableRename
			b.logger.Debug("dml table mapping", "from", dmlEvent.TableName, "to", table.Table.TableRename)
		}
		schemaContext := b.findCurrentSchema(schemaName)
		if schemaContext != nil && schemaContext.TableSchemaRename != "" {
			b.logger.Debug("dml schema mapping", "from", dmlEvent.DatabaseName, "to", schemaContext.TableSchemaRename)
			dmlEvent.DatabaseName = schemaContext.TableSchemaRename
		}

		if table != nil && !table.DefChangedSent {
			b.logger.Debug("send table structure", "schema", schemaName, "table", tableName)
			if table.Table == nil {
				b.logger.Warn("DTLE_BUG binlog_reader: table.Table is nil",
					"schema", schemaName, "table", tableName)
			} else {
				tableBs, err := common.EncodeTable(table.Table)
				if err != nil {
					return errors.Wrap(err, "EncodeTable(table)")
				}
				dmlEvent.Table = tableBs
			}

			table.DefChangedSent = true
		}

		if whereTrue {
			if dmlEvent.WhereColumnValues != nil {
				b.entryContext.OriginalSize += avgRowSize
			}
			if dmlEvent.NewColumnValues != nil {
				b.entryContext.OriginalSize += avgRowSize
			}
			// The channel will do the throttling. Whoever is reding from the channel
			// decides whether action is taken sycnhronously (meaning we wait before
			// next iteration) or asynchronously (we keep pushing more events)
			// In reality, reads will be synchronous
			if table != nil && len(table.Table.ColumnMap) > 0 {
				if dmlEvent.NewColumnValues != nil {
					newRow := make([]interface{}, len(table.Table.ColumnMap))
					for i := range table.Table.ColumnMap {
						idx := table.Table.ColumnMap[i]
						newRow[i] = dmlEvent.NewColumnValues.AbstractValues[idx]
					}
					dmlEvent.NewColumnValues.AbstractValues = newRow
				}

				if dmlEvent.WhereColumnValues != nil {
					newRow := make([]interface{}, len(table.Table.ColumnMap))
					for i := range table.Table.ColumnMap {
						idx := table.Table.ColumnMap[i]
						newRow[i] = dmlEvent.WhereColumnValues.AbstractValues[idx]
					}
					dmlEvent.WhereColumnValues.AbstractValues = newRow
				}
			}
			b.entryContext.Entry.Events = append(b.entryContext.Entry.Events, dmlEvent)
		} else {
			b.logger.Debug("event has not passed 'where'")
		}

		if b.entryContext.OriginalSize >= bigTxSplittingSize {
			b.logger.Debug("splitting big tx", "index", b.entryContext.Entry.Index)
			b.entryContext.Entry.Final = false
			b.sendEntry(entriesChannel)
			entry := common.NewBinlogEntry()
			entry.Coordinates = b.entryContext.Entry.Coordinates
			entry.Index = b.entryContext.Entry.Index + 1
			entry.Final = true
			b.entryContext = &common.BinlogEntryContext{
				Entry:        entry,
				TableItems:   nil,
				OriginalSize: 1,
			}
		}
	}
	return nil
}


func (b *BinlogReader) removeFKChildSchema(schema string) {
	for _, schemaContext := range b.tables {
		for _, tableContext := range schemaContext.TableMap {
			for k, _ := range tableContext.FKChildren {
				if k.Schema == schema {
					delete(tableContext.FKChildren, k)
				}
			}

		}
	}
}
func (b *BinlogReader) removeFKChild(childSchema string, childTable string) {
	for _, schemaContext := range b.tables {
		for _, tableContext := range schemaContext.TableMap {
			// NOTE it is ok to delete not existing items
			st := common.SchemaTable{childSchema, childTable}
			if _, ok := tableContext.FKChildren[st]; ok {
				b.logger.Debug("remove fk child", "parent", tableContext.Table.TableName, "child", st.Table)
				delete(tableContext.FKChildren, st)
			}
		}
	}
}

func (b *BinlogReader) addFKChildren(currentSchema string, fkParents []*ast.TableName,
	childSchema string, childTable string) {

	childST := common.SchemaTable{childSchema, childTable}
	for _, fkp := range fkParents {
		parentSchema := g.StringElse(fkp.Schema.O, currentSchema)
		parentTable := fkp.Name.O
		schemaContext := b.findCurrentSchema(parentSchema)
		if schemaContext == nil {
			b.logger.Warn("FK parent not found 1", "schema", parentSchema, "table", parentTable)
			return
		}
		tableContext := b.findCurrentTable(schemaContext, parentTable)
		if tableContext == nil {
			b.logger.Warn("FK parent not found 2", "schema", parentSchema, "table", parentTable)
			return
		}
		tableContext.FKChildren[childST] = struct{}{}
	}
}<|MERGE_RESOLUTION|>--- conflicted
+++ resolved
@@ -9,44 +9,29 @@
 import (
 	"bytes"
 	gosql "database/sql"
-<<<<<<< HEAD
-=======
 	"encoding/binary"
 	"github.com/actiontech/dtle/drivers/mysql/common"
 	"github.com/actiontech/dtle/drivers/mysql/mysql/sql"
 	parserformat "github.com/pingcap/tidb/parser/format"
 	"github.com/pingcap/tidb/parser/model"
 	"github.com/pkg/errors"
->>>>>>> 2691ff8b
 	"os"
 	"path"
 	"path/filepath"
 	"sync/atomic"
 	"time"
 
-	"github.com/actiontech/dtle/drivers/mysql/common"
-	"github.com/actiontech/dtle/drivers/mysql/mysql/sql"
-	parserformat "github.com/pingcap/parser/format"
-	"github.com/pingcap/parser/model"
-	"github.com/pkg/errors"
-
 	"github.com/cznic/mathutil"
 
 	"fmt"
+	"github.com/actiontech/dtle/g"
 	"regexp"
 	"strconv"
 	"strings"
 	"sync"
 
-<<<<<<< HEAD
-	"github.com/actiontech/dtle/g"
-
-	"github.com/pingcap/parser"
-	"github.com/pingcap/parser/ast"
-=======
 	"github.com/pingcap/tidb/parser"
 	"github.com/pingcap/tidb/parser/ast"
->>>>>>> 2691ff8b
 	_ "github.com/pingcap/tidb/types/parser_driver"
 
 	"github.com/actiontech/dtle/drivers/mysql/mysql/base"
@@ -1373,16 +1358,8 @@
 			}
 
 			// add schema to currentReplicateDoDb
-<<<<<<< HEAD
-			currentSchema = &common.DataSource{
-				TableSchema:       schemaName,
-				TableSchemaRegex:  currentSchemaReplConfig.TableSchemaRegex,
-				TableSchemaRename: schemaRename,
-			}
-=======
 			currentSchema = common.NewSchemaContext(schemaName)
 			currentSchema.TableSchemaRename = schemaRename
->>>>>>> 2691ff8b
 		} else { // replicate all schemas and tables
 			currentSchema = common.NewSchemaContext(schemaName)
 		}
