--- conflicted
+++ resolved
@@ -49,26 +49,10 @@
 }
 
 type Configuration struct {
-<<<<<<< HEAD
 	FailOver   bool      `json:"fail_over"`
 	RetryTimes int       `json:"retry_times"`
 	SrcConfig  SrcConfig `json:"src_config"`
 	DstConfig  DstConfig `json:"dst_config"`
-=======
-	BinlogRelay           bool `json:"binlog_relay"`
-	FailOver              bool `json:"fail_over"`
-	RetryTimes            int  `json:"retry_times"`
-	ParallelWorkers       int  `json:"parallel_workers"`
-	ReplChanBufferSize    int  `json:"repl_chan_buffer_size"`
-	GroupMaxSize          int  `json:"group_max_size"`
-	ChunkSize             int  `json:"chunk_size"`
-	GroupTimeout          int  `json:"group_timeout"`
-	DropTableIfExists     bool `json:"drop_table_if_exists"`
-	SkipCreateDbTable     bool `json:"skip_create_db_table"`
-	UseMySQLDependency    bool `json:"use_my_sql_dependency"`
-	DependencyHistorySize int  `json:"dependency_history_size"`
-	ExpandSyntaxSupport   bool `json:"expand_syntax_support"`
->>>>>>> 2691ff8b
 }
 
 type SrcConfig struct {
@@ -160,7 +144,7 @@
 }
 
 type MysqlSrcTaskConfig struct {
-<<<<<<< HEAD
+	ExpandSyntaxSupport   bool                     `json:"expand_syntax_support"`
 	Gtid        string `json:"gtid"`
 	BinlogRelay bool   `json:"binlog_relay"`
 	WaitOnJob   string `json:"wait_on_job"`
@@ -177,24 +161,6 @@
 	DatabaseType        string                    `json:"database_type"`
 	MysqlDestTaskConfig *MysqlDestTaskConfig      `json:"mysql_dest_task_config"`
 	ConnectionConfig    *DatabaseConnectionConfig `json:"connection_config" validate:"required"`
-=======
-	TaskName              string                   `json:"task_name" validate:"required"`
-	NodeId                string                   `json:"node_id,omitempty"`
-	Gtid                  string                   `json:"gtid"`
-	GroupMaxSize          int                      `json:"group_max_size"`
-	ChunkSize             int64                    `json:"chunk_size"`
-	DropTableIfExists     bool                     `json:"drop_table_if_exists"`
-	SkipCreateDbTable     bool                     `json:"skip_create_db_table"`
-	ReplChanBufferSize    int64                    `json:"repl_chan_buffer_size"`
-	ReplicateDoDb         []*MysqlDataSourceConfig `json:"replicate_do_db"`
-	ReplicateIgnoreDb     []*MysqlDataSourceConfig `json:"replicate_ignore_db"`
-	MysqlConnectionConfig *MysqlConnectionConfig   `json:"mysql_connection_config" validate:"required"`
-	BinlogRelay           bool                     `json:"binlog_relay"`
-	GroupTimeout          int                      `json:"group_timeout"`
-	WaitOnJob             string                   `json:"wait_on_job"`
-	AutoGtid              bool                     `json:"auto_gtid"`
-	ExpandSyntaxSupport   bool                     `json:"expand_syntax_support"`
->>>>>>> 2691ff8b
 }
 
 type MysqlDestTaskConfig struct {
