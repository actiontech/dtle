--- conflicted
+++ resolved
@@ -151,39 +151,6 @@
 	})
 }
 
-<<<<<<< HEAD
-func filterJobAddr(addrList []string, ip, port string) bool {
-	if ip == "" && port == "" {
-		return true
-	}
-
-	for _, addr := range addrList {
-		// database addr =  ip:port
-		// kafka addr    =  ip
-		addrList := strings.Split(addr, ":")
-
-		if len(addrList) == 2 {
-			// ip port filter
-			if ip != "" && port != "" {
-				if addrList[0] == ip && addrList[1] == port {
-					return true
-				}
-			}
-			// port filter
-			if port != "" && ip == "" {
-				if addrList[1] == port {
-					return true
-				}
-			}
-		}
-		// ip filter
-		if ip != "" && port == "" {
-			if addrList[0] == ip {
-				return true
-			}
-		}
-
-=======
 func filterJobAddr(addrList []string, filterHost, filterPort string) bool {
 	for _, addr := range addrList {
 		host, portStr, err := net.SplitHostPort(addr)
@@ -195,10 +162,10 @@
 				return true
 			}
 		}
->>>>>>> 2691ff8b
 	}
 	return false
 }
+
 func findJobsFromNomad() (map[string]nomadApi.JobListStub, error) {
 	url := handler.BuildUrl("/v1/jobs")
 	resp, err := http.Get(url)
@@ -382,12 +349,10 @@
 }
 
 func convertMysqlToMysqlJobToNomadJob(failover bool, jobParams *models.CreateOrUpdateMysqlToMysqlJobParamV2) (*nomadApi.Job, error) {
-<<<<<<< HEAD
-	srcTask, err := buildNomadTaskGroupItem(buildDatabaseSrcTaskConfigMap(jobParams.SrcTask), jobParams.SrcTask.TaskName, jobParams.SrcTask.NodeId, failover, jobParams.Retry)
+	srcTask, srcDataCenter, err := buildNomadTaskGroupItem(buildDatabaseSrcTaskConfigMap(jobParams.SrcTask), jobParams.SrcTask.TaskName, jobParams.SrcTask.NodeId, failover, jobParams.Retry)
 	if nil != err {
 		return nil, fmt.Errorf("build src task failed: %v", err)
 	}
-
 	destTaskConfigInNomadFormat := buildDatabaseDestTaskConfigMap(jobParams.DestTask)
 	if jobParams.SrcTask.OracleSrcTaskConfig != nil {
 		// todo for oracle->MySQL applier
@@ -400,14 +365,8 @@
 		oracleConfig["ServiceName"] = jobParams.SrcTask.ConnectionConfig.ServiceName
 		destTaskConfigInNomadFormat["OracleConfig"] = oracleConfig
 	}
-	destTask, err := buildNomadTaskGroupItem(destTaskConfigInNomadFormat, jobParams.DestTask.TaskName, jobParams.DestTask.NodeId, failover, jobParams.Retry)
-=======
-	srcTask, srcDataCenter, err := buildNomadTaskGroupItem(buildMysqlSrcTaskConfigMap(jobParams.SrcTask), jobParams.SrcTask.TaskName, jobParams.SrcTask.NodeId, failover, jobParams.Retry)
-	if nil != err {
-		return nil, fmt.Errorf("build src task failed: %v", err)
-	}
-	destTask, destDataCenter, err := buildNomadTaskGroupItem(buildMysqlDestTaskConfigMap(jobParams.DestTask), jobParams.DestTask.TaskName, jobParams.DestTask.NodeId, failover, jobParams.Retry)
->>>>>>> 2691ff8b
+
+	destTask, destDataCenter, err := buildNomadTaskGroupItem(destTaskConfigInNomadFormat, jobParams.DestTask.TaskName, jobParams.DestTask.NodeId, failover, jobParams.Retry)
 	if nil != err {
 		return nil, fmt.Errorf("build dest task failed: %v", err)
 	}
@@ -460,27 +419,17 @@
 	}
 	logger.Debug("buildJob", "database", jobParam.SrcTask.ConnectionConfig, "database2", jobParam.DestTask.ConnectionConfig)
 	jobInfo := common.JobListItemV2{
-<<<<<<< HEAD
-		JobId:           jobParam.JobId,
-		JobStatus:       common.DtleJobStatusNonPaused,
-		JobCreateTime:   time.Now().In(time.Local).Format(time.RFC3339),
-		SrcDatabaseType: jobParam.SrcTask.ConnectionConfig.DatabaseType,
-		DstDatabaseType: jobParam.DestTask.ConnectionConfig.DatabaseType,
-		SrcAddrList:     []string{fmt.Sprintf("%s:%d", jobParam.SrcTask.ConnectionConfig.Host, jobParam.SrcTask.ConnectionConfig.Port)},
-		DstAddrList:     []string{fmt.Sprintf("%s:%d", jobParam.DestTask.ConnectionConfig.Host, jobParam.DestTask.ConnectionConfig.Port)},
-		User:            fmt.Sprintf("%s:%s", user.Tenant, user.Username),
-		JobSteps:        nil,
-=======
 		JobId:         jobParam.JobId,
 		JobStatus:     common.DtleJobStatusNonPaused,
 		JobCreateTime: time.Now().In(time.Local).Format(time.RFC3339),
-		SrcAddrList: []string{net.JoinHostPort(jobParam.SrcTask.MysqlConnectionConfig.MysqlHost,
-			strconv.Itoa(int(jobParam.SrcTask.MysqlConnectionConfig.MysqlPort)))},
-		DstAddrList: []string{net.JoinHostPort(jobParam.DestTask.MysqlConnectionConfig.MysqlHost,
-			strconv.Itoa(int(jobParam.DestTask.MysqlConnectionConfig.MysqlPort)))},
+		SrcDatabaseType: jobParam.SrcTask.ConnectionConfig.DatabaseType,
+		DstDatabaseType: jobParam.DestTask.ConnectionConfig.DatabaseType,
+		SrcAddrList: []string{net.JoinHostPort(jobParam.SrcTask.ConnectionConfig.Host,
+			strconv.Itoa(int(jobParam.SrcTask.ConnectionConfig.Port)))},
+		DstAddrList: []string{net.JoinHostPort(jobParam.DestTask.ConnectionConfig.Host,
+			strconv.Itoa(int(jobParam.DestTask.ConnectionConfig.Port)))},
 		User:     fmt.Sprintf("%s:%s", user.Tenant, user.Username),
 		JobSteps: nil,
->>>>>>> 2691ff8b
 	}
 	if jobParam.Reverse {
 		jobInfo.JobStatus = common.DtleJobStatusReverseInit
@@ -511,18 +460,11 @@
 		JobStatus:     common.DtleJobStatusNonPaused,
 		Topic:         jobParam.DestTask.Topic,
 		JobCreateTime: time.Now().In(time.Local).Format(time.RFC3339),
-<<<<<<< HEAD
-		SrcAddrList:   []string{jobParam.SrcTask.ConnectionConfig.Host},
-		DstAddrList:   jobParam.DestTask.BrokerAddrs,
-		User:          fmt.Sprintf("%s:%s", user.Tenant, user.Username),
-		JobSteps:      nil,
-=======
-		SrcAddrList: []string{net.JoinHostPort(jobParam.SrcTask.MysqlConnectionConfig.MysqlHost,
-			strconv.Itoa(int(jobParam.SrcTask.MysqlConnectionConfig.MysqlPort)))},
+		SrcAddrList: []string{net.JoinHostPort(jobParam.SrcTask.ConnectionConfig.Host,
+			strconv.Itoa(int(jobParam.SrcTask.ConnectionConfig.Port)))},
 		DstAddrList: jobParam.DestTask.BrokerAddrs,
 		User:        fmt.Sprintf("%s:%s", user.Tenant, user.Username),
 		JobSteps:    nil,
->>>>>>> 2691ff8b
 	}
 	if jobParam.TaskStepName == "all" {
 		jobInfo.JobSteps = append(jobInfo.JobSteps, common.NewJobStep(mysql.JobFullCopy), common.NewJobStep(mysql.JobIncrCopy))
@@ -613,13 +555,6 @@
 	addNotRequiredParamToMap(taskConfigInNomadFormat, config.GroupMaxSize, "GroupMaxSize")
 	addNotRequiredParamToMap(taskConfigInNomadFormat, config.GroupTimeout, "GroupTimeout")
 	addNotRequiredParamToMap(taskConfigInNomadFormat, config.SkipCreateDbTable, "SkipCreateDbTable")
-<<<<<<< HEAD
-=======
-	addNotRequiredParamToMap(taskConfigInNomadFormat, config.BinlogRelay, "BinlogRelay")
-	addNotRequiredParamToMap(taskConfigInNomadFormat, config.WaitOnJob, "WaitOnJob")
-	addNotRequiredParamToMap(taskConfigInNomadFormat, config.AutoGtid, "AutoGtid")
-	addNotRequiredParamToMap(taskConfigInNomadFormat, config.ExpandSyntaxSupport, "ExpandSyntaxSupport")
->>>>>>> 2691ff8b
 
 	// for MySQL
 	if config.MysqlSrcTaskConfig != nil {
@@ -627,6 +562,7 @@
 		addNotRequiredParamToMap(taskConfigInNomadFormat, config.MysqlSrcTaskConfig.AutoGtid, "AutoGtid")
 		addNotRequiredParamToMap(taskConfigInNomadFormat, config.MysqlSrcTaskConfig.BinlogRelay, "BinlogRelay")
 		addNotRequiredParamToMap(taskConfigInNomadFormat, config.MysqlSrcTaskConfig.Gtid, "Gtid")
+		addNotRequiredParamToMap(taskConfigInNomadFormat, config.MysqlSrcTaskConfig.ExpandSyntaxSupport, "ExpandSyntaxSupport")
 		taskConfigInNomadFormat["ConnectionConfig"] = buildMysqlConnectionConfigMap(config.ConnectionConfig)
 	}
 	// for Oracle
@@ -788,7 +724,6 @@
 		}
 
 	}
-<<<<<<< HEAD
 	// configuration
 	{
 		srcConfig := models.SrcConfig{
@@ -801,6 +736,7 @@
 		}
 		if srcTaskDetail.TaskConfig.MysqlSrcTaskConfig != nil {
 			srcConfig.MysqlSrcTaskConfig = &models.MysqlSrcTaskConfig{
+				ExpandSyntaxSupport: srcTaskDetail.TaskConfig.MysqlSrcTaskConfig.ExpandSyntaxSupport,
 				Gtid:        srcTaskDetail.TaskConfig.MysqlSrcTaskConfig.Gtid,
 				BinlogRelay: srcTaskDetail.TaskConfig.MysqlSrcTaskConfig.BinlogRelay,
 				WaitOnJob:   srcTaskDetail.TaskConfig.MysqlSrcTaskConfig.WaitOnJob,
@@ -816,18 +752,6 @@
 			FailOver:  false,
 			SrcConfig: srcConfig,
 		}
-=======
-	basicTaskProfile.Configuration = models.Configuration{
-		BinlogRelay:         srcTaskDetail.TaskConfig.BinlogRelay,
-		FailOver:            false,
-		ReplChanBufferSize:  int(srcTaskDetail.TaskConfig.ReplChanBufferSize),
-		GroupMaxSize:        srcTaskDetail.TaskConfig.GroupMaxSize,
-		ChunkSize:           int(srcTaskDetail.TaskConfig.ChunkSize),
-		GroupTimeout:        srcTaskDetail.TaskConfig.GroupTimeout,
-		DropTableIfExists:   srcTaskDetail.TaskConfig.DropTableIfExists,
-		SkipCreateDbTable:   srcTaskDetail.TaskConfig.SkipCreateDbTable,
-		ExpandSyntaxSupport: srcTaskDetail.TaskConfig.ExpandSyntaxSupport,
->>>>>>> 2691ff8b
 	}
 	basicTaskProfile.ConnectionInfo = models.ConnectionInfo{
 		SrcDataBase: *srcTaskDetail.TaskConfig.ConnectionConfig,
@@ -991,7 +915,6 @@
 		ReplChanBufferSize: internalTaskConfig.ReplChanBufferSize,
 		ReplicateDoDb:      replicateDoDb,
 		ReplicateIgnoreDb:  replicateIgnoreDb,
-<<<<<<< HEAD
 		GroupTimeout:       internalTaskConfig.GroupTimeout,
 	}
 
@@ -1010,23 +933,12 @@
 		connectionConfig.User = internalTaskConfig.ConnectionConfig.User
 		connectionConfig.Password = internalTaskConfig.ConnectionConfig.Password
 		srcTaskDetail.TaskConfig.MysqlSrcTaskConfig = &models.MysqlSrcTaskConfig{
+			ExpandSyntaxSupport: internalTaskConfig.ExpandSyntaxSupport,
 			AutoGtid:    internalTaskConfig.AutoGtid,
 			Gtid:        internalTaskConfig.Gtid,
 			BinlogRelay: internalTaskConfig.BinlogRelay,
 			WaitOnJob:   internalTaskConfig.WaitOnJob,
 		}
-=======
-		MysqlConnectionConfig: &models.MysqlConnectionConfig{
-			MysqlHost:     internalTaskConfig.ConnectionConfig.Host,
-			MysqlPort:     uint32(internalTaskConfig.ConnectionConfig.Port),
-			MysqlUser:     internalTaskConfig.ConnectionConfig.User,
-			MysqlPassword: internalTaskConfig.ConnectionConfig.Password,
-		},
-		BinlogRelay:         internalTaskConfig.BinlogRelay,
-		GroupTimeout:        internalTaskConfig.GroupTimeout,
-		WaitOnJob:           internalTaskConfig.WaitOnJob,
-		ExpandSyntaxSupport: internalTaskConfig.ExpandSyntaxSupport,
->>>>>>> 2691ff8b
 	}
 	srcTaskDetail.TaskConfig.ConnectionConfig = connectionConfig
 
@@ -1305,11 +1217,7 @@
 }
 
 func convertMysqlToKafkaJobToNomadJob(failover bool, apiJobParams *models.CreateOrUpdateMysqlToKafkaJobParamV2) (*nomadApi.Job, error) {
-<<<<<<< HEAD
-	srcTask, err := buildNomadTaskGroupItem(buildDatabaseSrcTaskConfigMap(apiJobParams.SrcTask), apiJobParams.SrcTask.TaskName, apiJobParams.SrcTask.NodeId, failover, apiJobParams.Retry)
-=======
-	srcTask, srcDataCenter, err := buildNomadTaskGroupItem(buildMysqlSrcTaskConfigMap(apiJobParams.SrcTask), apiJobParams.SrcTask.TaskName, apiJobParams.SrcTask.NodeId, failover, apiJobParams.Retry)
->>>>>>> 2691ff8b
+	srcTask, srcDataCenter, err := buildNomadTaskGroupItem(buildDatabaseSrcTaskConfigMap(apiJobParams.SrcTask), apiJobParams.SrcTask.TaskName, apiJobParams.SrcTask.NodeId, failover, apiJobParams.Retry)
 	if nil != err {
 		return nil, fmt.Errorf("build src task failed: %v", err)
 	}
@@ -1954,7 +1862,6 @@
 		reverseJobParam.TaskStepName = mysql.JobIncrCopy
 		reverseJobParam.Failover = &originalJob.BasicTaskProfile.Configuration.FailOver
 		reverseJobParam.Reverse = true
-<<<<<<< HEAD
 		reverseJobParam.SrcTask = &models.SrcTaskConfig{
 			TaskName:           "src",
 			GroupMaxSize:       originalJob.BasicTaskProfile.Configuration.SrcConfig.GroupMaxSize,
@@ -1968,27 +1875,11 @@
 
 			GroupTimeout: originalJob.BasicTaskProfile.Configuration.SrcConfig.GroupTimeout,
 			MysqlSrcTaskConfig: &models.MysqlSrcTaskConfig{
+				ExpandSyntaxSupport:   originalJob.BasicTaskProfile.Configuration.SrcConfig.MysqlSrcTaskConfig.ExpandSyntaxSupport,
 				BinlogRelay: originalJob.BasicTaskProfile.Configuration.SrcConfig.MysqlSrcTaskConfig.BinlogRelay,
 				WaitOnJob:   consulJobItem.JobId,
 				AutoGtid:    true,
 			},
-=======
-		reverseJobParam.SrcTask = &models.MysqlSrcTaskConfig{
-			TaskName:              "src",
-			GroupMaxSize:          originalJob.BasicTaskProfile.Configuration.GroupMaxSize,
-			ChunkSize:             int64(originalJob.BasicTaskProfile.Configuration.ChunkSize),
-			DropTableIfExists:     originalJob.BasicTaskProfile.Configuration.DropTableIfExists,
-			SkipCreateDbTable:     originalJob.BasicTaskProfile.Configuration.SkipCreateDbTable,
-			ReplChanBufferSize:    int64(originalJob.BasicTaskProfile.Configuration.ReplChanBufferSize),
-			ReplicateDoDb:         originalJob.BasicTaskProfile.ReplicateDoDb,
-			ReplicateIgnoreDb:     originalJob.BasicTaskProfile.ReplicateIgnoreDb,
-			MysqlConnectionConfig: &originalJob.BasicTaskProfile.ConnectionInfo.DstDataBase,
-			BinlogRelay:           originalJob.BasicTaskProfile.Configuration.BinlogRelay,
-			GroupTimeout:          originalJob.BasicTaskProfile.Configuration.GroupTimeout,
-			WaitOnJob:             consulJobItem.JobId,
-			AutoGtid:              true,
-			ExpandSyntaxSupport:   originalJob.BasicTaskProfile.Configuration.ExpandSyntaxSupport,
->>>>>>> 2691ff8b
 		}
 		reverseJobParam.DestTask = &models.DestTaskConfig{
 			TaskName:         "dest",
