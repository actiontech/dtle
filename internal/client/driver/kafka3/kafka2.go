--- conflicted
+++ resolved
@@ -15,8 +15,6 @@
 	"strings"
 
 	"strconv"
-
-	"time"
 
 	"github.com/Shopify/sarama"
 	"time"
@@ -104,8 +102,7 @@
 			NewSimpleSchemaField(SCHEMA_TYPE_STRING, false, "file"),
 			NewSimpleSchemaField(SCHEMA_TYPE_INT64, false, "pos"),
 			NewSimpleSchemaField(SCHEMA_TYPE_INT32, false, "row"),
-			NewSimpleSchemaField(SCHEMA_TYPE_STRING, true, "query"),
-			NewSimpleSchemaWithDefaultField(SCHEMA_TYPE_BOOLEAN, true, "snapshot", false),
+			NewSimpleSchemaField(SCHEMA_TYPE_BOOLEAN, true, "snapshot"),
 			NewSimpleSchemaField(SCHEMA_TYPE_INT64, true, "thread"),
 			NewSimpleSchemaField(SCHEMA_TYPE_STRING, true, "db"),
 			NewSimpleSchemaField(SCHEMA_TYPE_STRING, true, "table"),
@@ -410,16 +407,11 @@
 	}
 }
 func DateTimeValue(dateTime string) int64 {
-<<<<<<< HEAD
 	tm2, error := time.Parse("2006-01-02 15:04:05", dateTime)
 	if error != nil {
 		return 0
 	}
 	return tm2.UnixNano() / 1e6
-=======
-	tm2, _ := time.Parse("2006-01-02 15:04:05", dateTime)
-	return tm2.Unix()
->>>>>>> d817e026
 }
 func DateValue(date string) int64 {
 	tm2, error := time.Parse("2006-01-02 15:04:05", date+" 00:00:00")
