--- conflicted
+++ resolved
@@ -905,17 +905,11 @@
 	switch strings.ToLower(string(rowsEvent.Table.Schema)) {
 	case "actiontech_udup":
 		b.currentBinlogEntry.Coordinates.OSID = mysql.ToColumnValues(rowsEvent.Rows[0]).StringColumn(0)
-<<<<<<< HEAD
 		return true
 	case "mysql":
 		return false
 	case "sys", "information_schema", "performance_schema":
 		return true
-=======
-		return true, nil
-	case "sys", "mysql", "information_schema", "performance_schema":
-		return true, nil
->>>>>>> 474fbc98
 	default:
 		if len(b.mysqlContext.ReplicateDoDb) > 0 {
 			table := strings.ToLower(string(rowsEvent.Table.Table))
