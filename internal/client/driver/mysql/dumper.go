package mysql

import (
	"bytes"
	"database/sql"
	"fmt"
	"math"
	"strings"
	"sync"

	ubase "udup/internal/client/driver/mysql/base"
	usql "udup/internal/client/driver/mysql/sql"
	"udup/internal/config"
	umconf "udup/internal/config/mysql"
	log "udup/internal/logger"
)

var (
	stringOfBackslashAndQuoteChars = "\u005c\u00a5\u0160\u20a9\u2216\ufe68uff3c\u0022\u0027\u0060\u00b4\u02b9\u02ba\u02bb\u02bc\u02c8\u02ca\u02cb\u02d9\u0300\u0301\u2018\u2019\u201a\u2032\u2035\u275b\u275c\uff07"
)

type dumper struct {
	logger         *log.Entry
	chunkSize      int64
	total          int64
	TableSchema    string
	TableName      string
	columns        string
	entriesCount   int
	resultsChannel chan *dumpEntry
	entriesChannel chan *dumpEntry
	shutdown       bool
	shutdownCh     chan struct{}
	shutdownLock   sync.Mutex

	// DB is safe for using in goroutines
	// http://golang.org/src/database/sql/sql.go?s=5574:6362#L201
	db *sql.Tx
}

func NewDumper(db *sql.Tx, dbName, tableName string, total, chunkSize int64, logger *log.Entry) *dumper {
	dumper := &dumper{
		logger:         logger,
		db:             db,
		TableSchema:    dbName,
		TableName:      tableName,
		total:          total,
		resultsChannel: make(chan *dumpEntry, 50),
		entriesChannel: make(chan *dumpEntry),
		chunkSize:      chunkSize,
		shutdownCh:     make(chan struct{}),
	}
	return dumper
}

type dumpEntry struct {
	SystemVariablesStatement string
	SqlMode                  string
	DbSQL                    string
	TableName                string
	TableSchema              string
	TbSQL                    string
	Values                   [][]string
	TotalCount               int64
	RowsCount                int64
	Offset                   uint64
	colBuffer                bytes.Buffer
	err                      error
}

func (e *dumpEntry) incrementCounter() {
	e.RowsCount++
}

func (d *dumper) getDumpEntries() ([]*dumpEntry, error) {
	if d.total == 0 {
		return []*dumpEntry{}, nil
	}

	columnList, err := ubase.GetTableColumnsWithTx(d.db, d.TableSchema, d.TableName)
	if err != nil {
		return []*dumpEntry{}, err
	}

	if ubase.ApplyColumnTypesWithTx(d.db, d.TableSchema, d.TableName, columnList); err != nil {
		return []*dumpEntry{}, err
	}

	needPm := false
	columns := make([]string, 0)
	for _, col := range columnList.Columns {
		switch col.Type {
		case umconf.FloatColumnType, umconf.DoubleColumnType,
			umconf.MediumIntColumnType, umconf.BigIntColumnType,
			umconf.DecimalColumnType:
<<<<<<< HEAD
			columns = append(columns, fmt.Sprintf("%s+0", col.Name))
			needPm = true
		default:
			columns = append(columns, col.Name)
=======
			columns = append(columns, fmt.Sprintf("`%s`+0", col.Name))
			needPm = true
		default:
			columns = append(columns, fmt.Sprintf("`%s`", col.Name))
>>>>>>> 63e441e1
		}
	}
	if needPm {
		d.columns = strings.Join(columns, ", ")
	} else {
		d.columns = "*"
	}

	sliceCount := int(math.Ceil(float64(d.total) / float64(d.chunkSize)))
	if sliceCount == 0 {
		sliceCount = 1
	}
	entries := make([]*dumpEntry, sliceCount)
	for i := 0; i < sliceCount; i++ {
		offset := uint64(i) * uint64(d.chunkSize)
		entries[i] = &dumpEntry{
			Offset: offset,
		}
	}
	return entries, nil
}

// dumps a specific chunk, reading chunk info from the channel
func (d *dumper) getChunkData(e *dumpEntry) error {
	entry := &dumpEntry{
		TableSchema: d.TableSchema,
		TableName:   d.TableName,
		RowsCount:   e.RowsCount,
		Offset:      e.Offset,
	}
	query := fmt.Sprintf(`SELECT %s FROM %s.%s LIMIT %d OFFSET %d`,
		d.columns,
		usql.EscapeName(d.TableSchema),
		usql.EscapeName(d.TableName),
		d.chunkSize,
		entry.Offset,
	)
	rows, err := d.db.Query(query)
	if err != nil {
		return fmt.Errorf("exec [%s] error: %v", query, err)
	}

	columns, err := rows.Columns()
	if err != nil {
		return err
	}

	values := make([]*sql.RawBytes, len(columns))

	scanArgs := make([]interface{}, len(values))
	for i := range values {
		scanArgs[i] = &values[i]
	}

	data := make([]string, 0)
<<<<<<< HEAD
	packetLen := 0
=======
	//packetLen := 0
>>>>>>> 63e441e1
	for rows.Next() {
		err = rows.Scan(scanArgs...)
		if err != nil {
			return err
		}

		vals := make([]string, 0)
		for _, col := range values {
			// Here we can check if the value is nil (NULL value)
			if col != nil {
				vals = append(vals, fmt.Sprintf("'%s'", usql.EscapeValue(string(*col))))
<<<<<<< HEAD
				packetLen += len(usql.EscapeValue(string(*col)))
				if packetLen > 3000000 {
					entry.Values = append(entry.Values, data)
					packetLen = 0
					data = []string{}
				}
=======
				/*packetLen += len(usql.EscapeValue(string(*col)))
				if packetLen > 2000000 {
					entry.Values = append(entry.Values, data)
					packetLen = 0
					data = []string{}
				}*/
>>>>>>> 63e441e1
			} else {
				vals = append(vals, "NULL")
			}
		}
		data = append(data, fmt.Sprintf("( %s )", strings.Join(vals, ", ")))
		entry.incrementCounter()
	}
	entry.Values = append(entry.Values, data)
	d.resultsChannel <- entry
	/*query = fmt.Sprintf(`
			insert into %s.%s
				(%s)
			values
				%s
			on duplicate key update
				%s=VALUES(%s)
		`,
		usql.EscapeName(d.TableSchema),
		usql.EscapeName(d.TableName),
		strings.Join(columns, ","),
		strings.Join(data, ","),
		columns[0],
		columns[0],
	)
	entry.Values = query*/
	return nil
}

/*func (e *dumpEntry) escape(colValue string) string {
	e.colBuffer = *new(bytes.Buffer)
	if !strings.ContainsAny(colValue, stringOfBackslashAndQuoteChars) {
		return colValue
	} else {
		for _, char_c := range colValue {
			c := fmt.Sprintf("%c", char_c)
			if strings.ContainsAny(c, stringOfBackslashAndQuoteChars) {
				e.colBuffer.WriteString("\\")
			}
			e.colBuffer.WriteString(c)
		}
		return e.colBuffer.String()
	}
}*/

func (d *dumper) worker() {
	for e := range d.entriesChannel {
		select {
		case <-d.shutdownCh:
			return
		default:
		}
		if e != nil {
			err := d.getChunkData(e)
			if err != nil {
				e.err = err
			}
			//d.resultsChannel <- e
		}
	}
}

func (d *dumper) Dump(w int) error {
	entries, err := d.getDumpEntries()
	if err != nil {
		return err
	}

	if len(entries) == 0 {
		return nil
	}

	workersCount := int(math.Min(float64(w), float64(len(entries))))
	if workersCount < 1 {
		return nil
	}

	d.entriesCount = len(entries)
	for i := 0; i < workersCount; i++ {
		go d.worker()
	}

	go func() {
		for _, e := range entries {
			d.entriesChannel <- e
		}
		close(d.entriesChannel)
	}()

	return nil
}

//LOCK TABLES {{ .Name }} WRITE;
//INSERT INTO {{ .Name }} VALUES {{ .Values }};
//UNLOCK TABLES;

func showDatabases(db *sql.DB) ([]string, error) {
	dbs := make([]string, 0)

	// Get table list
	rows, err := db.Query("SHOW DATABASES")
	if err != nil {
		return dbs, err
	}
	defer rows.Close()

	// Read result
	for rows.Next() {
		var database sql.NullString
		if err := rows.Scan(&database); err != nil {
			return dbs, err
		}
		switch strings.ToLower(database.String) {
		case "sys", "mysql", "information_schema", "performance_schema":
			continue
		default:
			dbs = append(dbs, database.String)
		}
	}
	return dbs, rows.Err()
}

func showTables(db *sql.DB, dbName string) (tables []*config.Table, err error) {
	// Get table list
	rows, err := db.Query(fmt.Sprintf("SHOW TABLES IN %s", dbName))
	if err != nil {
		return tables, err
	}
	defer rows.Close()

	// Read result
	for rows.Next() {
		var table sql.NullString
		if err := rows.Scan(&table); err != nil {
			return tables, err
		}
		tb := &config.Table{TableSchema: dbName, TableName: table.String}
		tables = append(tables, tb)
	}
	return tables, rows.Err()
}

func (d *dumper) Close() error {
	// Quit goroutine
	d.shutdownLock.Lock()
	defer d.shutdownLock.Unlock()

	if d.shutdown {
		return nil
	}
	d.shutdown = true
	close(d.shutdownCh)
	return nil
}<|MERGE_RESOLUTION|>--- conflicted
+++ resolved
@@ -93,17 +93,10 @@
 		case umconf.FloatColumnType, umconf.DoubleColumnType,
 			umconf.MediumIntColumnType, umconf.BigIntColumnType,
 			umconf.DecimalColumnType:
-<<<<<<< HEAD
-			columns = append(columns, fmt.Sprintf("%s+0", col.Name))
-			needPm = true
-		default:
-			columns = append(columns, col.Name)
-=======
 			columns = append(columns, fmt.Sprintf("`%s`+0", col.Name))
 			needPm = true
 		default:
 			columns = append(columns, fmt.Sprintf("`%s`", col.Name))
->>>>>>> 63e441e1
 		}
 	}
 	if needPm {
@@ -159,11 +152,7 @@
 	}
 
 	data := make([]string, 0)
-<<<<<<< HEAD
-	packetLen := 0
-=======
 	//packetLen := 0
->>>>>>> 63e441e1
 	for rows.Next() {
 		err = rows.Scan(scanArgs...)
 		if err != nil {
@@ -175,21 +164,12 @@
 			// Here we can check if the value is nil (NULL value)
 			if col != nil {
 				vals = append(vals, fmt.Sprintf("'%s'", usql.EscapeValue(string(*col))))
-<<<<<<< HEAD
-				packetLen += len(usql.EscapeValue(string(*col)))
-				if packetLen > 3000000 {
-					entry.Values = append(entry.Values, data)
-					packetLen = 0
-					data = []string{}
-				}
-=======
 				/*packetLen += len(usql.EscapeValue(string(*col)))
 				if packetLen > 2000000 {
 					entry.Values = append(entry.Values, data)
 					packetLen = 0
 					data = []string{}
 				}*/
->>>>>>> 63e441e1
 			} else {
 				vals = append(vals, "NULL")
 			}
